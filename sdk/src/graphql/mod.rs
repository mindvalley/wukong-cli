--- conflicted
+++ resolved
@@ -750,19 +750,23 @@
             .map_err(|err| err.into())
     }
 
-<<<<<<< HEAD
     pub async fn fetch_application_config(
-        &self,
-        name: &str,
-    ) -> Result<application_config_query::ResponseData, WKError> {
-        let gql_client = setup_gql_client(&self.access_token, &self.channel)?;
-
-        gql_client
-            .post_graphql::<ApplicationConfigQuery, _>(
-                &self.api_url,
-                application_config_query::Variables {
-                    name: name.to_string(),
-=======
+      &self,
+      name: &str,
+  ) -> Result<application_config_query::ResponseData, WKError> {
+      let gql_client = setup_gql_client(&self.access_token, &self.channel)?;
+
+      gql_client
+          .post_graphql::<ApplicationConfigQuery, _>(
+              &self.api_url,
+              application_config_query::Variables {
+                  name: name.to_string(),
+              },
+          )
+          .await
+          .map_err(|err| err.into())
+  }
+
     /// Fetch the deploy markers from Appsignal
     /// the default value for `limit` is 1
     pub async fn fetch_appsignal_deploy_markers(
@@ -801,7 +805,6 @@
                     namespaces,
                     limit,
                     marker,
->>>>>>> 05ac637d
                 },
             )
             .await
