use crate::{
<<<<<<< HEAD
    auth::vault,
    commands::{google, login},
    config::Config,
=======
    auth::{self, vault},
    commands::login,
    config::{get_inquire_render_config, Config},
>>>>>>> 682c1c76
    error::{ConfigError, WKCliError},
    loader::new_spinner,
    output::colored_println,
    utils::inquire::inquire_render_config,
};
use crossterm::style::Stylize;
use once_cell::sync::Lazy;

pub static TMP_CONFIG_FILE: Lazy<Option<String>> = Lazy::new(|| {
    return dirs::home_dir().map(|mut path| {
        path.extend([".config", "wukong", ".tmp", "config.toml"]);
        path.to_str().unwrap().to_string()
    });
});

pub async fn handle_init() -> Result<bool, WKCliError> {
    println!("Welcome! This command will take you through the configuration of Wukong.\n");
    let mut config = match Config::load_from_default_path() {
        Ok(config) => config,
        Err(error) => match error {
            // create new config if the config file not found or the config format is invalid
            ConfigError::NotFound { .. } | ConfigError::BadTomlData(_) => Config::default(),
            error => return Err(error.into()),
        },
    };

    config = login::new_login_or_refresh_token(config).await?;
    config = handle_gcloud_auth(config).await?;
    config = handle_vault_auth(config).await?;

    config
        .save_to_default_path()
        .expect("Config file save failed");

    colored_println!(
        r#"
{}

{} Commands that require authentication will use {} by default
{} Run `wukong config help` to learn how to change individual settings

{}
{} Run `wukong --help` to see the wukong command groups you can interact with. And run `wukong COMMAND help` to get help on any wukong command.
                             "#,
        "Your Wukong CLI is configured and ready to use!".bold(),
        "▸".green(),
        config
            .auth
            .okta
            .expect("Okta account not found")
            .account
            .dark_cyan(),
        "▸".green(),
        "Some things to try next:".bold(),
        "▸".green(),
    );

    Ok(true)
}

async fn handle_vault_auth(mut config: Config) -> Result<Config, WKCliError> {
    let agree_to_authenticate =
        inquire::Confirm::new("Do you want to authenticate against Bunker?")
            .with_render_config(inquire_render_config())
            .with_help_message("You may able to login later when neccessary")
            .with_default(false)
            .prompt()?;

    if agree_to_authenticate {
        vault::get_token_or_login(&mut config).await?;
    }

    Ok(config)
}

async fn handle_gcloud_auth(mut config: Config) -> Result<Config, WKCliError> {
    let agree_to_authenticate =
        inquire::Confirm::new("Do you want to authenticate against Google Cloud?")
            .with_render_config(inquire_render_config())
            .with_help_message("You may able to login later when neccessary")
            .with_default(false)
            .prompt()?;

    if agree_to_authenticate {
        // Use temporary file to achieve atomic write for gcloud:
        // GCloud does not support atomic write, so we use a temporary file to store the config
        // and then move it to the original location after when the config is ready.
        let tmp_config = Config::default()
            .with_path(TMP_CONFIG_FILE.to_owned().expect("Unable to get tmp path"));

        let loader = new_spinner().with_message("Logging in to Google Cloud ...");

        auth::google_cloud::get_token_or_login(Some(tmp_config.clone())).await;
        loader.finish_and_clear();
        println!("You are logged into Google Cloud. You can now use Wukong to manage your Google Cloud resources");

        // Load the config again to get the latest token
        let updated_config =
            Config::load_from_path(TMP_CONFIG_FILE.as_ref().expect("Unable to get tmp path"))
                .expect("Unable to load tmp config");

        config.auth.google_cloud = updated_config.auth.google_cloud.clone();

        tmp_config
            .remove_config_from_path()
            .expect("Config file failed to remove");

        return Ok(config);
    }

    Ok(config)
}<|MERGE_RESOLUTION|>--- conflicted
+++ resolved
@@ -1,13 +1,7 @@
 use crate::{
-<<<<<<< HEAD
-    auth::vault,
-    commands::{google, login},
-    config::Config,
-=======
     auth::{self, vault},
     commands::login,
     config::{get_inquire_render_config, Config},
->>>>>>> 682c1c76
     error::{ConfigError, WKCliError},
     loader::new_spinner,
     output::colored_println,
