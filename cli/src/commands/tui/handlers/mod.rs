--- conflicted
+++ resolved
@@ -42,16 +42,11 @@
         Block::Dialog(DialogContext::LogExcludeFilter) => {
             log_filter_exclude::handler(key, app).await
         }
-<<<<<<< HEAD
         ActiveBlock::Dialog(DialogContext::LogTimeFilter) => {
             time_filter_selection::handler(key, app).await
         }
         ActiveBlock::Deployment => deployment::handler(key, app).await,
         ActiveBlock::Build => build::handler(key, app).await,
-=======
-        Block::Deployment => deployment::handler(key, app).await,
-        Block::Build => build::handler(key, app).await,
->>>>>>> 2b338369
     }
 }
 
