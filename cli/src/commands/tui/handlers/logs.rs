use super::{common_key_events, log_filter_exclude, log_filter_include, log_search};
use crate::commands::tui::{
    action::Action,
    app::{App, AppReturn, Block, DialogContext},
    events::{key::Key, network::NetworkEvent},
};
use wukong_sdk::services::gcloud::google::logging::r#type::LogSeverity;

pub async fn handler(key: Key, app: &mut App) -> AppReturn {
    match key {
        key if common_key_events::back_event(key) => {
            if let Some(Block::Log) = app.state.expanded_block {
                app.state.expanded_block = None;
            } else {
                app.set_current_route_state(Some(Block::Empty), Some(Block::Log));
            }
        }
        key if common_key_events::up_event(key) => {
            // FIXME: currently we are scrolling up based on the current rendered count.
            // if 1 log rendered on the screen currently, then we will scroll up 1 log when up key
            // is pressed,
            // if 5 logs rendered on the screen currently, then we will scroll up 5 logs when up
            // key is pressed.
            // While this is working, but the UX is not great.
            // I haven't come up a better solution yet. We need a better calculation for this
            if app.state.logs_textwrap {
                let count = app.state.logs_table_current_last_index
                    - app.state.logs_table_current_start_index
                    + 1;

                app.state.logs_table_current_start_index = app
                    .state
                    .logs_table_current_start_index
                    .saturating_sub(count);
            } else {
                app.state.logs_table_current_start_index = app
                    .state
                    .logs_table_current_start_index
                    .saturating_sub(app.state.logs_size.1 as usize);
            }
        }
        key if common_key_events::down_event(key) => {
            let next_start_index = if app.state.logs_textwrap {
                if app.state.logs_table_current_last_fully_rendered {
                    app.state.logs_table_current_last_index.saturating_add(1)
                } else {
                    app.state.logs_table_current_last_index
                }
            } else {
                app.state
                    .logs_table_current_start_index
                    .saturating_add(app.state.logs_size.1 as usize)
            };

            // prevent going out of bounds
            if next_start_index >= app.state.log_entries.len() {
                app.state.logs_table_current_start_index =
                    app.state.log_entries.len().saturating_sub(1);
            } else {
                app.state.logs_table_current_start_index = next_start_index;
            }
        }
        key if common_key_events::left_event(key) => {
            let new_scroll_position = app.state.logs_horizontal_scroll.saturating_sub(5);
            handle_horizontal_scroll(app, new_scroll_position)
        }
        key if common_key_events::right_event(key) => {
            let new_scroll_position = app.state.logs_horizontal_scroll.saturating_add(5);
            handle_horizontal_scroll(app, new_scroll_position)
        }
        key if Action::from_key(key) == Some(Action::ToggleLogsTailing) => {
            app.state.logs_tailing = !app.state.logs_tailing;
        }
        key if Action::from_key(key) == Some(Action::ShowErrorAndAbove) => {
            handle_show_error_and_above(app).await;
        }
        key if Action::from_key(key) == Some(Action::SearchLogs) => {
            app.state.show_search_bar = true;

            app.set_current_route_state(
                Some(Block::Dialog(DialogContext::LogSearch)),
                Some(Block::Dialog(DialogContext::LogSearch)),
            );

            if app.state.show_search_bar {
                app.state.show_filter_bar = false;
                log_filter_exclude::reset_cursor(&mut app.state.filter_bar_exclude_input);
                log_filter_include::reset_cursor(&mut app.state.filter_bar_include_input);
            }
        }
        key if Action::from_key(key) == Some(Action::FilterLogs) => {
            app.state.show_filter_bar = true;

            app.set_current_route_state(
                Some(Block::Dialog(DialogContext::LogIncludeFilter)),
                Some(Block::Dialog(DialogContext::LogIncludeFilter)),
            );

            if app.state.show_filter_bar {
                app.state.show_search_bar = false;
                log_search::reset_cursor(&mut app.state.search_bar_input);
            }
        }
        key if Action::from_key(key) == Some(Action::ExpandToFullScreen) => {
            app.state.expanded_block = Some(Block::Log);
        }
<<<<<<< HEAD
        key if Action::from_key(key) == Some(Action::LineWrapLogs) => {
            app.state.logs_textwrap = !app.state.logs_textwrap;

            // reset horizontal scroll position
            handle_horizontal_scroll(app, 0);
=======
        key if Action::from_key(key) == Some(Action::TimeFilterLogs) => {
            app.set_current_route_state(Some(Block::Dialog(DialogContext::LogTimeFilter)), None);
>>>>>>> 13f76b49
        }
        _ => {}
    };

    AppReturn::Continue
}

async fn handle_show_error_and_above(app: &mut App) {
    app.dispatch(NetworkEvent::GetGCloudLogs).await;

    app.state.is_fetching_log_entries = true;
    app.state.start_polling_log_entries = false;

    app.state.log_entries = vec![];
    app.state.log_entries_length = 0;
    // Need to reset scroll, or else it will be out of bound

    // Add if not already in the list
    // or else remove it
    app.state.logs_severity = match app.state.logs_severity {
        Some(LogSeverity::Error) => None,
        _ => Some(LogSeverity::Error),
    };
}

fn handle_horizontal_scroll(app: &mut App, new_scroll_position: usize) {
    app.state.logs_horizontal_scroll = new_scroll_position;
    app.state.logs_horizontal_scroll_state = app
        .state
        .logs_horizontal_scroll_state
        .position(app.state.logs_horizontal_scroll as u16);

    app.state.logs_enable_auto_scroll_to_bottom = false;
}<|MERGE_RESOLUTION|>--- conflicted
+++ resolved
@@ -104,16 +104,13 @@
         key if Action::from_key(key) == Some(Action::ExpandToFullScreen) => {
             app.state.expanded_block = Some(Block::Log);
         }
-<<<<<<< HEAD
         key if Action::from_key(key) == Some(Action::LineWrapLogs) => {
             app.state.logs_textwrap = !app.state.logs_textwrap;
 
             // reset horizontal scroll position
             handle_horizontal_scroll(app, 0);
-=======
         key if Action::from_key(key) == Some(Action::TimeFilterLogs) => {
             app.set_current_route_state(Some(Block::Dialog(DialogContext::LogTimeFilter)), None);
->>>>>>> 13f76b49
         }
         _ => {}
     };
