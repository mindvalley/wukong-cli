--- conflicted
+++ resolved
@@ -19,7 +19,6 @@
             .borders(Borders::ALL)
             .style(Style::default().fg(Color::LightBlue));
 
-<<<<<<< HEAD
         if let Some(ref error) = app.state.deployments_error {
             let error_widget =
                 Paragraph::new(Text::styled(error, Style::default().fg(Color::White)))
@@ -28,10 +27,7 @@
             return;
         }
 
-        if app.state.is_fetching_deployments {
-=======
         if app.state.is_fetching_deployments || app.state.current_namespace.is_none() {
->>>>>>> 2c864dd2
             let loading_widget = Paragraph::new(Text::styled(
                 "Loading...",
                 Style::default().fg(Color::White),
