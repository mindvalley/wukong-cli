--- conflicted
+++ resolved
@@ -306,17 +306,6 @@
                 // log_entries.push(Row::new(vec![Cell::from(Line::from(line))]));
             }
 
-<<<<<<< HEAD
-            // state.logs_vertical_scroll = 0;
-            // state.logs_vertical_scroll_state = state
-            //     .logs_vertical_scroll_state
-            //     .position(state.logs_vertical_scroll as u16);
-            // state.logs_vertical_scroll_state = state
-            //     .logs_vertical_scroll_state
-            //     .content_length(log_entries.len() as u16);
-
-=======
->>>>>>> 698a17ee
             log_entries
         }
     } else {
