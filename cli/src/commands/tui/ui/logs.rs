--- conflicted
+++ resolved
@@ -52,7 +52,6 @@
         let title = create_title(&app.state);
         frame.render_widget(title, info);
 
-<<<<<<< HEAD
         if app.state.show_search_bar {
             let search_bar = Paragraph::new(app.state.search_bar_input.input.clone())
                 .style(Style::default().fg(Color::LightGreen))
@@ -124,28 +123,15 @@
             }
         }
 
-        if app.state.has_log_errors {
-            let loading_widget = Paragraph::new(Text::styled(
-                "Something went wrong while fetching logs.",
-                Style::default().fg(Color::White),
-            ))
-            .block(Block::default().padding(Padding::new(1, 1, 0, 0)));
-            frame.render_widget(loading_widget, logs_area);
-=======
         if let Some(ref error) = app.state.log_entries_error {
             let error_widget =
                 Paragraph::new(Text::styled(error, Style::default().fg(Color::White)))
                     .block(Block::default().padding(Padding::new(1, 1, 0, 0)));
             frame.render_widget(error_widget, logs_area);
->>>>>>> 53e25a99
             return;
         }
 
         // it will show loader only on the first call
-<<<<<<< HEAD
-=======
-
->>>>>>> 53e25a99
         if app.state.is_fetching_log_entries {
             let loading_message = create_loading_block();
             frame.render_widget(loading_message, logs_area);
