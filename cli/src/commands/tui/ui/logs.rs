use ratatui::{
    prelude::{Alignment, Backend, Constraint, Direction, Layout, Margin, Rect},
    style::{Color, Style},
    text::{Line, Text},
    widgets::{
        Block, Borders, Padding, Paragraph, Scrollbar, ScrollbarOrientation, ScrollbarState,
    },
    Frame,
};
use wukong_sdk::services::gcloud::google::logging::r#type::LogSeverity;

use crate::commands::tui::app::{App, State, MAX_LOG_ENTRIES_LENGTH};

pub struct LogsWidget;

impl LogsWidget {
    pub fn draw<B: Backend>(app: &mut App, frame: &mut Frame<B>, rect: Rect) {
        app.state.logs_widget_width = rect.width;
        app.state.logs_widget_height = rect.height;

        let main_block = create_main_block();
        frame.render_widget(main_block, rect);

        let [info, logs_area] = *Layout::default()
            .direction(Direction::Vertical)
            .constraints([Constraint::Min(1), Constraint::Percentage(99)].as_ref())
            .split(rect.inner(&Margin {
                vertical: 1,
                horizontal: 1,
            }))
        else {
            return;
        };

        let title = create_title(&app.state);
        frame.render_widget(title, info);

<<<<<<< HEAD
        if let Some(ref error) = app.state.log_entries_error {
            let error_widget =
                Paragraph::new(Text::styled(error, Style::default().fg(Color::White)))
                    .block(Block::default().padding(Padding::new(1, 1, 0, 0)));
            frame.render_widget(error_widget, logs_area);
            return;
        }

        // it will show loader only on the first call
=======
>>>>>>> 2c864dd2
        if app.state.is_fetching_log_entries {
            let loading_message = create_loading_block();
            frame.render_widget(loading_message, logs_area);
            return;
        } else if app.state.has_log_errors {
            let error_message = create_error_block();
            frame.render_widget(error_message, logs_area);
            return;
        }

        render_log_entries(frame, logs_area, &mut app.state);
        render_scrollbar(frame, logs_area, &mut app.state.logs_vertical_scroll_state);
    }
}

fn create_main_block() -> Block<'static> {
    Block::default()
        .title(" Logs ")
        .borders(Borders::ALL)
        .padding(Padding::new(1, 1, 0, 0))
        .style(Style::default().fg(Color::LightGreen))
}

fn create_title(state: &State) -> Block {
    Block::default()
        .title(format!(
          "Use arrow keys or h j k l to scroll ◄ ▲ ▼ ►. Total {} logs. \t [Severity{}], [Tailing: {}]",
          if state.log_entries_length == MAX_LOG_ENTRIES_LENGTH {
              format!("{}+", state.log_entries_length)
          } else {
              state.log_entries_length.to_string()
          },
          if state.logs_severity == Some(LogSeverity::Error) {
              " >= Error".to_string()
          } else {
              ": Default".to_string()
          },
          if state.logs_tailing {
            "On"
          } else {
            "Off"
          }
        ))
        .title_alignment(Alignment::Center)
        .style(Style::default().fg(Color::DarkGray))
}

fn create_loading_block() -> Paragraph<'static> {
    Paragraph::new(Text::styled(
        "Loading...",
        Style::default().fg(Color::White),
    ))
    .block(Block::default().padding(Padding::new(1, 1, 0, 0)))
}

fn create_error_block() -> Paragraph<'static> {
    Paragraph::new(Text::styled(
        "Something went wrong while fetching logs.",
        Style::default().fg(Color::White),
    ))
    .block(Block::default().padding(Padding::new(1, 1, 0, 0)))
}

fn render_log_entries<B: Backend>(frame: &mut Frame<'_, B>, logs_area: Rect, state: &mut State) {
    let mut first_color = false;

    let log_entries = state
        .log_entries
        .iter()
        .map(|log_entry| {
            first_color = !first_color;

            if first_color {
                Line::styled(format!("{}", log_entry), Style::default().fg(Color::White))
            } else {
                Line::styled(
                    format!("{}", log_entry),
                    Style::default().fg(Color::LightCyan),
                )
            }
        })
        .collect::<Vec<Line>>();

    state.logs_vertical_scroll_state = state
        .logs_vertical_scroll_state
        .content_length(state.log_entries_length);

    let paragraph = Paragraph::new(log_entries)
        .block(Block::default().padding(Padding::new(1, 1, 0, 0)))
        // we can't use wrap if we want to scroll to bottom
        // because we don't know the state of the render
        // waiting this https://github.com/ratatui-org/ratatui/issues/136
        // .wrap(Wrap { trim: true })
        .scroll((
            state.logs_vertical_scroll as u16,
            state.logs_horizontal_scroll as u16,
        ));

    frame.render_widget(paragraph, logs_area);
}

fn render_scrollbar<B: Backend>(
    frame: &mut Frame<'_, B>,
    logs_area: Rect,
    logs_vertical_scroll_state: &mut ScrollbarState,
) {
    frame.render_stateful_widget(
        Scrollbar::default()
            .orientation(ScrollbarOrientation::VerticalRight)
            .begin_symbol(None)
            .end_symbol(None),
        logs_area.inner(&Margin {
            vertical: 1,
            horizontal: 0,
        }),
        logs_vertical_scroll_state,
    );
}<|MERGE_RESOLUTION|>--- conflicted
+++ resolved
@@ -35,7 +35,6 @@
         let title = create_title(&app.state);
         frame.render_widget(title, info);
 
-<<<<<<< HEAD
         if let Some(ref error) = app.state.log_entries_error {
             let error_widget =
                 Paragraph::new(Text::styled(error, Style::default().fg(Color::White)))
@@ -45,8 +44,7 @@
         }
 
         // it will show loader only on the first call
-=======
->>>>>>> 2c864dd2
+
         if app.state.is_fetching_log_entries {
             let loading_message = create_loading_block();
             frame.render_widget(loading_message, logs_area);
