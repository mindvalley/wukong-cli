--- conflicted
+++ resolved
@@ -32,26 +32,7 @@
             return;
         };
 
-<<<<<<< HEAD
         let title = create_title(&app.state);
-=======
-        let title = Block::default()
-            .title(format!(
-                "Use arrow keys or h j k l to scroll ◄ ▲ ▼ ►. Total {} logs. \t [Severity: {}]",
-                if app.state.log_entries_length == MAX_LOG_ENTRIES_LENGTH {
-                    format!("{}+", app.state.log_entries_length)
-                } else {
-                    app.state.log_entries_length.to_string()
-                },
-                if app.state.logs_serverity == Some(LogSeverity::Error) {
-                    "Error".to_string()
-                } else {
-                    "Default".to_string()
-                }
-            ))
-            .title_alignment(Alignment::Center)
-            .style(Style::default().fg(Color::DarkGray));
->>>>>>> 8ae6fd50
         frame.render_widget(title, info);
 
         if app.state.is_fetching_log_entries {
@@ -80,17 +61,22 @@
 fn create_title(state: &State) -> Block {
     Block::default()
         .title(format!(
-            "Use arrow keys or h j k l to scroll ◄ ▲ ▼ ►. Total {} logs. \t {}",
-            if state.log_entries_length == MAX_LOG_ENTRIES_LENGTH {
-                format!("{}+", state.log_entries_length)
-            } else {
-                state.log_entries_length.to_string()
-            },
-            if state.logs_tailing {
-                "[Tailing:On]"
-            } else {
-                "[Tailing:Off]"
-            }
+          "Use arrow keys or h j k l to scroll ◄ ▲ ▼ ►. Total {} logs. \t [Severity: {}], [Tailing: {}]",
+          if state.log_entries_length == MAX_LOG_ENTRIES_LENGTH {
+              format!("{}+", state.log_entries_length)
+          } else {
+              state.log_entries_length.to_string()
+          },
+          if state.logs_severity == Some(LogSeverity::Error) {
+              "Error".to_string()
+          } else {
+              "Default".to_string()
+          },
+          if state.logs_tailing {
+            "On"
+          } else {
+            "Off"
+          }
         ))
         .title_alignment(Alignment::Center)
         .style(Style::default().fg(Color::DarkGray))
