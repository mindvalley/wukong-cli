--- conflicted
+++ resolved
@@ -1,13 +1,8 @@
 use std::{
     io::stdout,
-<<<<<<< HEAD
-    sync::Arc,
-    time::{Duration, Instant},
-=======
     panic::{self, PanicInfo},
     sync::Arc,
-    time::Duration,
->>>>>>> b667c991
+    time::Duration
 };
 
 use crate::{
