use std::{fmt::Display, slice::Iter};

use super::events::key::Key;

#[derive(Debug, Clone, Copy, PartialEq, Eq)]
pub enum Action {
    OpenNamespaceSelection,
    OpenVersionSelection,
    ShowErrorAndAbove,
    ToggleLogsTailing,
    SearchLogs,
    FilterLogs,
    TimeFilterLogs,
    ExpandToFullScreen,
    LineWrapLogs,
    Quit,
}

impl Action {
    // iterator for enum https://stackoverflow.com/a/21376984
    pub fn iterator() -> Iter<'static, Action> {
        static ACTIONS: [Action; 9] = [
            Action::OpenNamespaceSelection,
            Action::OpenVersionSelection,
            Action::ToggleLogsTailing,
            Action::ShowErrorAndAbove,
            Action::SearchLogs,
            Action::FilterLogs,
            Action::TimeFilterLogs,
            Action::ExpandToFullScreen,
            Action::LineWrapLogs,
            Action::Quit,
        ];
        ACTIONS.iter()
    }

    pub fn keys(&self) -> &[Key] {
        match self {
            Action::OpenNamespaceSelection => &[Key::Char('n')],
            Action::OpenVersionSelection => &[Key::Char('v')],
            Action::ToggleLogsTailing => &[Key::Ctrl('t')],
            Action::ShowErrorAndAbove => &[Key::Ctrl('e')],
            Action::SearchLogs => &[Key::Ctrl('s')],
            Action::FilterLogs => &[Key::Ctrl('f')],
            Action::ExpandToFullScreen => &[Key::Ctrl('w')],
            Action::LineWrapLogs => &[Key::Ctrl('l')],
            Action::Quit => &[Key::Char('q')],
            Action::TimeFilterLogs => &[Key::Ctrl('r')],
        }
    }

    pub fn from_key(key: Key) -> Option<Action> {
        Action::iterator()
            .find(|action| action.keys().contains(&key))
            .copied()
    }
}

impl Display for Action {
    fn fmt(&self, f: &mut std::fmt::Formatter<'_>) -> std::fmt::Result {
        match self {
            Action::OpenNamespaceSelection => write!(f, "Select namespace"),
            Action::OpenVersionSelection => write!(f, "Select version"),
            Action::ToggleLogsTailing => write!(f, "Toggle logs tailing"),
            Action::ShowErrorAndAbove => write!(f, "Show errors logs only"),
            Action::Quit => write!(f, "Quit"),
            Action::SearchLogs => write!(f, "Search logs"),
            Action::FilterLogs => write!(f, "Filter logs"),
<<<<<<< HEAD
            Action::LineWrapLogs => write!(f, "Line wrap logs"),
=======
            Action::TimeFilterLogs => write!(f, "Filter logs by time"),
>>>>>>> 13f76b49
            Action::ExpandToFullScreen => write!(f, "Expand to full screen"),
        }
    }
}<|MERGE_RESOLUTION|>--- conflicted
+++ resolved
@@ -66,11 +66,8 @@
             Action::Quit => write!(f, "Quit"),
             Action::SearchLogs => write!(f, "Search logs"),
             Action::FilterLogs => write!(f, "Filter logs"),
-<<<<<<< HEAD
             Action::LineWrapLogs => write!(f, "Line wrap logs"),
-=======
             Action::TimeFilterLogs => write!(f, "Filter logs by time"),
->>>>>>> 13f76b49
             Action::ExpandToFullScreen => write!(f, "Expand to full screen"),
         }
     }
