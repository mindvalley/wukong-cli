--- conflicted
+++ resolved
@@ -6,11 +6,8 @@
 pub enum Action {
     OpenNamespaceSelection,
     OpenVersionSelection,
-<<<<<<< HEAD
+    ShowErrorLogsOnly,
     ToggleLogsTailing,
-=======
-    ShowErrorLogsOnly,
->>>>>>> 8ae6fd50
     Quit,
 }
 
@@ -29,11 +26,8 @@
         match self {
             Action::OpenNamespaceSelection => &[Key::Char('n')],
             Action::OpenVersionSelection => &[Key::Char('v')],
-<<<<<<< HEAD
             Action::ToggleLogsTailing => &[Key::Ctrl('t')],
-=======
             Action::ShowErrorLogsOnly => &[Key::Ctrl('e')],
->>>>>>> 8ae6fd50
             Action::Quit => &[Key::Char('q')],
         }
     }
@@ -50,11 +44,8 @@
         match self {
             Action::OpenNamespaceSelection => write!(f, "Select namespace"),
             Action::OpenVersionSelection => write!(f, "Select version"),
-<<<<<<< HEAD
             Action::ToggleLogsTailing => write!(f, "Toggle logs tailing"),
-=======
             Action::ShowErrorLogsOnly => write!(f, "Show error logs only"),
->>>>>>> 8ae6fd50
             Action::Quit => write!(f, "Quit"),
         }
     }
