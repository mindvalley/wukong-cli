use std::{collections::HashMap, fmt::Display, time::Instant};

use ratatui::{prelude::Rect, widgets::ScrollbarState};
use tokio::sync::mpsc::Sender;
use wukong_sdk::services::gcloud::google::logging::{r#type::LogSeverity, v2::LogEntry};

use crate::config::Config;

use super::{action::Action, events::network::NetworkEvent, StatefulList};

const DEFAULT_ROUTE: Route = Route {
    active_block: Block::Empty,
    hovered_block: Block::Log,
};

#[derive(Default)]
pub struct Input {
    /// Current value of the input box
    pub input: String,
    /// Position of cursor in the editor area.
    pub cursor_position: usize,
}

#[derive(Debug, PartialEq, Eq)]
pub enum AppReturn {
    Exit,
    Continue,
}

#[derive(Clone, Copy, PartialEq, Eq, Hash, Debug)]
pub enum DialogContext {
    NamespaceSelection,
    VersionSelection,
    LogSearch,
    LogIncludeFilter,
    LogExcludeFilter,
    LogTimeFilter,
}

#[derive(Clone, Copy, PartialEq, Eq, Hash, Debug)]
pub enum Block {
    Build,
    Deployment,
    Log,
    Empty,
    Dialog(DialogContext),
}

#[derive(Debug)]
pub struct Route {
    pub active_block: Block,
    pub hovered_block: Block,
}

#[derive(Debug, Eq, Hash, PartialEq)]
pub struct BlockInfo {
    pub block_id: Block,
    pub top_left_corner: Option<(u16, u16)>,
    pub bottom_right_corner: Option<(u16, u16)>,
}

#[derive(Debug, Clone, Copy, Eq, PartialEq)]
pub enum TimeFilter {
    Minute(i64),
    Hour(i64),
}

impl Display for TimeFilter {
    fn fmt(&self, f: &mut std::fmt::Formatter<'_>) -> std::fmt::Result {
        match self {
            TimeFilter::Minute(x) => write!(f, "{}m", x),
            TimeFilter::Hour(x) => write!(f, "{}h", x),
        }
    }
}

pub const MAX_LOG_ENTRIES_LENGTH: usize = 2_000;

pub struct State {
    pub current_application: String,
    pub current_namespace: Option<String>,
    pub current_version: Option<String>,
    pub current_time_filter: Option<TimeFilter>,
    pub show_namespace_selection: bool,

    // loading state
    pub is_fetching_builds: bool,
    pub is_fetching_deployments: bool,
    pub is_checking_namespaces: bool,
    pub is_fetching_log_entries: bool,
    pub is_checking_version: bool,
    pub start_polling_log_entries: bool,

    // fetch data
    pub builds: Vec<Build>,
    pub deployments: Vec<Deployment>,
    pub log_entries: Vec<LogEntry>,
    pub log_entries_length: usize,
    pub log_entries_error: Option<String>,
    pub builds_error: Option<String>,
    pub deployments_error: Option<String>,

    // Auth
    pub is_gcloud_authenticated: Option<bool>,
    pub is_okta_authenticated: Option<bool>,

    pub last_log_entry_timestamp: Option<String>,
    pub log_time_filter: TimeFilter,
    // ui controls
    pub logs_vertical_scroll_state: ScrollbarState,
    pub logs_horizontal_scroll_state: ScrollbarState,
    pub logs_vertical_scroll: usize,
    pub logs_horizontal_scroll: usize,
    pub logs_enable_auto_scroll_to_bottom: bool,
    pub logs_table_current_start_index: usize,
    // last index of the table that is visible
    pub logs_table_current_last_index: usize,
    // whether last index of the table that is visible is fully rendered
    // useful to know if we need to scroll during textwrap
    pub logs_table_current_last_fully_rendered: bool,
    pub expanded_block: Option<Block>,

    // For log entries polling
    pub instant_since_last_log_entries_poll: Instant,

    // ui state
    pub logs_widget_height: u16,
    pub logs_widget_width: u16,
    pub logs_tailing: bool,
    pub logs_severity: Option<LogSeverity>,
    pub show_search_bar: bool,
    pub show_filter_bar: bool,
    pub search_bar_input: Input,
    pub filter_bar_include_input: Input,
    pub filter_bar_exclude_input: Input,
<<<<<<< HEAD
    pub welcome_screen_timer: Option<Instant>,
=======
    pub logs_textwrap: bool,

    pub logs_size: (u16, u16),
>>>>>>> 628c5a75
}

pub struct App {
    pub state: State,
    pub namespace_selections: StatefulList<String>,
    pub version_selections: StatefulList<String>,
    pub time_filter_selections: StatefulList<TimeFilter>,
    pub actions: Vec<Action>,
    pub network_event_sender: Sender<NetworkEvent>,

    pub block_map: HashMap<Block, BlockInfo>,
    navigation_stack: Vec<Route>,
}

pub struct Build {
    pub name: String,
    pub commits: Vec<Commit>,
}
pub struct Commit {
    pub id: String,
    pub message_headline: String,
}

pub struct Deployment {
    pub name: String,
    pub environment: String,
    pub version: String,
    pub enabled: bool,
    pub deployed_ref: Option<String>,
    pub build_artifact: Option<String>,
    pub deployed_by: Option<String>,
    pub last_deployed_at: Option<i64>,
    pub status: Option<String>,
}

impl App {
    pub fn new(config: &Config, sender: Sender<NetworkEvent>) -> Self {
        let mut namespace_selections =
            StatefulList::with_items(vec![String::from("prod"), String::from("staging")]);
        namespace_selections.select(0);

        let mut version_selections =
            StatefulList::with_items(vec![String::from("green"), String::from("blue")]);

        version_selections.select(0);

        let time_filter_list = vec![
            TimeFilter::Minute(5),
            TimeFilter::Minute(10),
            TimeFilter::Minute(30),
            TimeFilter::Hour(1),
        ];
        let default_time_filter = time_filter_list[0];
        let mut time_filter_selections = StatefulList::with_items(time_filter_list);
        time_filter_selections.select(0);

        Self {
            state: State {
                current_application: config.core.application.clone(),
                current_namespace: None,
                current_version: None,
                current_time_filter: Some(default_time_filter),

                show_namespace_selection: false,
                is_fetching_builds: true,
                is_fetching_deployments: true,
                is_checking_namespaces: false,
                is_checking_version: false,
                is_fetching_log_entries: true,
                start_polling_log_entries: false,
                logs_enable_auto_scroll_to_bottom: true,

                is_gcloud_authenticated: None,
                is_okta_authenticated: None,

                builds: vec![],
                deployments: vec![],
                last_log_entry_timestamp: None,

                log_entries_length: 0,
                log_entries: Vec::with_capacity(1_000),
                log_entries_error: None,
                builds_error: None,
                deployments_error: None,
                log_time_filter: TimeFilter::Minute(5),

                logs_vertical_scroll_state: ScrollbarState::default(),
                logs_horizontal_scroll_state: ScrollbarState::default(),
                logs_vertical_scroll: 0,
                logs_horizontal_scroll: 0,
                instant_since_last_log_entries_poll: Instant::now(),
                logs_table_current_start_index: 0,
                logs_table_current_last_index: 0,
                logs_table_current_last_fully_rendered: true,
                expanded_block: None,

                logs_widget_width: 0,
                logs_widget_height: 0,
                logs_tailing: true,
                logs_severity: None,
                show_search_bar: false,
                show_filter_bar: false,
                search_bar_input: Input::default(),
                filter_bar_include_input: Input::default(),
                filter_bar_exclude_input: Input::default(),
<<<<<<< HEAD
                welcome_screen_timer: None,
=======
                logs_textwrap: false,
                logs_size: (0, 0),
>>>>>>> 628c5a75
            },
            navigation_stack: vec![DEFAULT_ROUTE],
            block_map: HashMap::new(),
            namespace_selections,
            version_selections,
            time_filter_selections,
            actions: vec![
                Action::OpenNamespaceSelection,
                Action::OpenVersionSelection,
                Action::ToggleLogsTailing,
                Action::ShowErrorAndAbove,
                Action::Quit,
                Action::SearchLogs,
                Action::FilterLogs,
                Action::ExpandToFullScreen,
                Action::LineWrapLogs,
                Action::TimeFilterLogs,
            ],
            network_event_sender: sender,
        }
    }

    pub async fn update(&mut self) -> AppReturn {
        // Poll every 10 seconds
        let poll_interval_ms = 10_000;
        let elapsed = self
            .state
            .instant_since_last_log_entries_poll
            .elapsed()
            .as_millis();

        if self.state.current_namespace.is_some() && self.state.current_version.is_some() {
            // if this is the first log entries api call, fetch the log entries
            // even if the tail is not enabled
            if !self.state.start_polling_log_entries {
                // only to show loader on the first call
                self.state.is_fetching_log_entries = true;

                // reset scroll state, it could be triggered when user switch namespace
                self.state.logs_vertical_scroll_state = ScrollbarState::default();
                self.state.logs_horizontal_scroll_state = ScrollbarState::default();
                self.state.logs_vertical_scroll = 0;
                self.state.logs_horizontal_scroll = 0;

                self.state.start_polling_log_entries = true;
                self.state.instant_since_last_log_entries_poll = Instant::now();

                self.dispatch(NetworkEvent::GetGCloudLogs).await;
                return AppReturn::Continue;
            }

            // if this is not the first call, check if it's time to fetch more log entries
            // if yes, fetch the log entries if the tailing is enabled
            if elapsed >= poll_interval_ms {
                self.state.instant_since_last_log_entries_poll = Instant::now();

                if self.state.logs_tailing {
                    self.dispatch(NetworkEvent::GetGCloudLogs).await;
                }
            }
        }

        AppReturn::Continue
    }

    pub async fn dispatch(&self, network_event: NetworkEvent) {
        if let Err(e) = self.network_event_sender.send(network_event).await {
            println!("Error from network event: {}", e)
        }
    }

    pub fn push_navigation_stack(&mut self, next_active_block: Block) {
        if !self
            .navigation_stack
            .last()
            .map(|last_route| last_route.active_block == next_active_block)
            .unwrap_or(false)
        {
            self.navigation_stack.push(Route {
                active_block: next_active_block,
                hovered_block: next_active_block,
            });
        }
    }

    fn get_current_route_mut(&mut self) -> &mut Route {
        self.navigation_stack.last_mut().unwrap()
    }

    pub fn get_current_route(&self) -> &Route {
        self.navigation_stack.last().unwrap_or(&DEFAULT_ROUTE)
    }

    pub fn set_current_route_state(
        &mut self,
        active_block: Option<Block>,
        hovered_block: Option<Block>,
    ) {
        let current_route = self.get_current_route_mut();

        if let Some(active_block) = active_block {
            current_route.active_block = active_block;
        }

        if let Some(hovered_block) = hovered_block {
            current_route.hovered_block = hovered_block;
        }
    }

    pub fn update_draw_lock(&mut self, current_block: Block, rect: Rect) {
        if let Some(block) = self.block_map.get_mut(&current_block) {
            block.top_left_corner = Some((rect.x, rect.y));
            block.bottom_right_corner = Some((rect.x + rect.width, rect.y + rect.height));
        } else {
            self.block_map.insert(
                current_block,
                BlockInfo {
                    block_id: current_block,
                    top_left_corner: Some((rect.x, rect.y)),
                    bottom_right_corner: Some((rect.x + rect.width, rect.y + rect.height)),
                },
            );
        }
    }
}<|MERGE_RESOLUTION|>--- conflicted
+++ resolved
@@ -133,13 +133,10 @@
     pub search_bar_input: Input,
     pub filter_bar_include_input: Input,
     pub filter_bar_exclude_input: Input,
-<<<<<<< HEAD
+    pub logs_textwrap: bool,
+
+    pub logs_size: (u16, u16),
     pub welcome_screen_timer: Option<Instant>,
-=======
-    pub logs_textwrap: bool,
-
-    pub logs_size: (u16, u16),
->>>>>>> 628c5a75
 }
 
 pub struct App {
@@ -245,12 +242,9 @@
                 search_bar_input: Input::default(),
                 filter_bar_include_input: Input::default(),
                 filter_bar_exclude_input: Input::default(),
-<<<<<<< HEAD
-                welcome_screen_timer: None,
-=======
                 logs_textwrap: false,
                 logs_size: (0, 0),
->>>>>>> 628c5a75
+                welcome_screen_timer: None,
             },
             navigation_stack: vec![DEFAULT_ROUTE],
             block_map: HashMap::new(),
