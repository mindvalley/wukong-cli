use std::time::Instant;

use ratatui::widgets::ScrollbarState;
use tokio::sync::mpsc::Sender;
use wukong_sdk::services::gcloud::google::logging::{r#type::LogSeverity, v2::LogEntry};

use crate::config::Config;

use super::{
    action::Action,
    events::{key::Key, network::NetworkEvent},
    ui::{
        namespace_selection::NamespaceSelectionWidget, version_selection::VersionSelectionWidget,
    },
    CurrentScreen, StatefulList,
};

#[derive(Debug, PartialEq, Eq)]
pub enum AppReturn {
    Exit,
    Continue,
}

pub const MAX_LOG_ENTRIES_LENGTH: usize = 1_000;

pub struct State {
    pub current_application: String,
    pub current_namespace: Option<String>,
    pub current_version: Option<String>,
    pub show_namespace_selection: bool,

    // loading state
    pub is_fetching_builds: bool,
    pub is_fetching_deployments: bool,
    pub is_checking_namespaces: bool,
    pub is_fetching_log_entries: bool,
    pub is_checking_version: bool,
    pub start_polling_log_entries: bool,

    // fetch data
    pub builds: Vec<Build>,
    pub deployments: Vec<Deployment>,
<<<<<<< HEAD
    pub log_entries_hash_map: HashMap<String, LogEntry>,
    pub log_entries_ids: Vec<String>,
    pub log_entries_error: Option<String>,
    pub builds_error: Option<String>,
    pub deployments_error: Option<String>,

    // pub log_entries_next_page_token: Option<String>,
=======
    pub has_log_errors: bool,
    pub log_entries: Vec<LogEntry>,
    pub log_entries_length: usize,

>>>>>>> 2c864dd2
    pub last_log_entry_timestamp: Option<String>,
    // ui controls
    pub logs_vertical_scroll_state: ScrollbarState,
    pub logs_horizontal_scroll_state: ScrollbarState,
    pub logs_vertical_scroll: usize,
    pub logs_horizontal_scroll: usize,
    pub logs_enable_auto_scroll_to_bottom: bool,

    // For log entries polling
    pub instant_since_last_log_entries_poll: Instant,

    // ui state
    pub logs_widget_height: u16,
    pub logs_widget_width: u16,
    pub logs_tailing: bool,
    pub logs_severity: Option<LogSeverity>,
}

pub struct App {
    pub state: State,
    pub namespace_selections: StatefulList<String>,
    pub version_selections: StatefulList<String>,
    pub current_screen: CurrentScreen,
    pub actions: Vec<Action>,
    pub network_event_sender: Sender<NetworkEvent>,
}

pub struct Build {
    pub name: String,
    pub commits: Vec<Commit>,
}
pub struct Commit {
    pub id: String,
    pub message_headline: String,
}

pub struct Deployment {
    pub name: String,
    pub environment: String,
    pub version: String,
    pub enabled: bool,
    pub deployed_ref: Option<String>,
    pub build_artifact: Option<String>,
    pub deployed_by: Option<String>,
    pub last_deployed_at: Option<i64>,
    pub status: Option<String>,
}

impl App {
    pub fn new(config: &Config, sender: Sender<NetworkEvent>) -> Self {
        let mut namespace_selections =
            StatefulList::with_items(vec![String::from("prod"), String::from("staging")]);
        namespace_selections.select(0);

        let mut version_selections =
            StatefulList::with_items(vec![String::from("green"), String::from("blue")]);
        version_selections.select(0);

        Self {
            state: State {
                current_application: config.core.application.clone(),
                current_namespace: None,
                current_version: None,

                show_namespace_selection: false,
                is_fetching_builds: false,
                is_fetching_deployments: false,
                is_checking_namespaces: false,
                is_checking_version: false,
                is_fetching_log_entries: false,
                start_polling_log_entries: false,
                logs_enable_auto_scroll_to_bottom: true,

                builds: vec![],
                deployments: vec![],
                last_log_entry_timestamp: None,
<<<<<<< HEAD
                log_entries_hash_map: HashMap::new(),
                log_entries_ids: vec![],
                log_entries_error: None,
                builds_error: None,
                deployments_error: None,
=======
                has_log_errors: false,
                log_entries_length: 0,
                log_entries: Vec::with_capacity(1_000),
>>>>>>> 2c864dd2

                logs_vertical_scroll_state: ScrollbarState::default(),
                logs_horizontal_scroll_state: ScrollbarState::default(),
                logs_vertical_scroll: 0,
                logs_horizontal_scroll: 0,
                instant_since_last_log_entries_poll: Instant::now(),

                logs_widget_width: 0,
                logs_widget_height: 0,
                logs_tailing: true,
                logs_severity: None,
            },
            namespace_selections,
            version_selections,
            current_screen: CurrentScreen::Main,
            actions: vec![
                Action::OpenNamespaceSelection,
                Action::OpenVersionSelection,
                Action::ToggleLogsTailing,
                Action::ShowErrorAndAbove,
                Action::Quit,
            ],
            network_event_sender: sender,
        }
    }

    pub async fn update(&mut self) -> AppReturn {
        // Poll every 10 seconds
        let poll_interval_ms = 10_000;
        let elapsed = self
            .state
            .instant_since_last_log_entries_poll
            .elapsed()
            .as_millis();

        if !self.state.start_polling_log_entries || elapsed >= poll_interval_ms {
            if !self.state.start_polling_log_entries {
                // only to show loader on the first call
                self.state.is_fetching_log_entries = true;

                // reset scroll state, it could be triggered when user switch namespace
                self.state.logs_vertical_scroll_state = ScrollbarState::default();
                self.state.logs_horizontal_scroll_state = ScrollbarState::default();
                self.state.logs_vertical_scroll = 0;
                self.state.logs_horizontal_scroll = 0;
            }

            self.state.start_polling_log_entries = true;
            self.state.instant_since_last_log_entries_poll = Instant::now();

            if self.state.logs_tailing {
                self.dispatch(NetworkEvent::GetGCloudLogs).await;
            }
        }

        AppReturn::Continue
    }

    pub async fn handle_input(&mut self, key: Key) -> AppReturn {
        if let CurrentScreen::NamespaceSelection = self.current_screen {
            NamespaceSelectionWidget::handle_input(key, self).await;
            return AppReturn::Continue;
        } else if let CurrentScreen::VersionSelection = self.current_screen {
            VersionSelectionWidget::handle_input(key, self).await;
            return AppReturn::Continue;
        }

        match Action::from_key(key) {
            Some(Action::OpenNamespaceSelection) => {
                self.current_screen = CurrentScreen::NamespaceSelection;
                AppReturn::Continue
            }
            Some(Action::OpenVersionSelection) => {
                self.current_screen = CurrentScreen::VersionSelection;
                AppReturn::Continue
            }
            Some(Action::Quit) => AppReturn::Exit,
            Some(Action::ToggleLogsTailing) => {
                self.state.logs_tailing = !self.state.logs_tailing;
                AppReturn::Continue
            }
            Some(Action::ShowErrorAndAbove) => {
                self.dispatch(NetworkEvent::GetGCloudLogs).await;

                self.state.is_fetching_log_entries = true;
                self.state.start_polling_log_entries = false;

                self.state.log_entries = vec![];
                self.state.log_entries_length = 0;
                // Need to reset scroll, or else it will be out of bound

                // Add if not already in the list
                // or else remove it
                self.state.logs_severity = match self.state.logs_severity {
                    Some(LogSeverity::Error) => None,
                    _ => Some(LogSeverity::Error),
                };

                AppReturn::Continue
            }
            // TODO: just for prototype purpose
            // we will need to track current selected panel to apply the event
            None => match key {
                Key::Up | Key::Char('k') => {
                    self.state.logs_vertical_scroll =
                        self.state.logs_vertical_scroll.saturating_sub(5);
                    self.state.logs_vertical_scroll_state = self
                        .state
                        .logs_vertical_scroll_state
                        .position(self.state.logs_vertical_scroll);

                    self.state.logs_enable_auto_scroll_to_bottom = false;

                    AppReturn::Continue
                }
                Key::Down | Key::Char('j') => {
                    self.state.logs_vertical_scroll =
                        self.state.logs_vertical_scroll.saturating_add(5);
                    self.state.logs_vertical_scroll_state = self
                        .state
                        .logs_vertical_scroll_state
                        .position(self.state.logs_vertical_scroll);

                    self.state.logs_enable_auto_scroll_to_bottom = false;

                    AppReturn::Continue
                }
                Key::Left | Key::Char('h') => {
                    self.state.logs_horizontal_scroll =
                        self.state.logs_horizontal_scroll.saturating_sub(5);
                    self.state.logs_horizontal_scroll_state = self
                        .state
                        .logs_horizontal_scroll_state
                        .position(self.state.logs_horizontal_scroll);

                    self.state.logs_enable_auto_scroll_to_bottom = false;

                    AppReturn::Continue
                }
                Key::Right | Key::Char('l') => {
                    self.state.logs_horizontal_scroll =
                        self.state.logs_horizontal_scroll.saturating_add(5);
                    self.state.logs_horizontal_scroll_state = self
                        .state
                        .logs_horizontal_scroll_state
                        .position(self.state.logs_horizontal_scroll);

                    self.state.logs_enable_auto_scroll_to_bottom = false;

                    AppReturn::Continue
                }
                _ => AppReturn::Continue,
            },
        }
    }

    pub async fn dispatch(&self, network_event: NetworkEvent) {
        if let Err(e) = self.network_event_sender.send(network_event).await {
            println!("Error from network event: {}", e)
        }
    }
}<|MERGE_RESOLUTION|>--- conflicted
+++ resolved
@@ -40,20 +40,13 @@
     // fetch data
     pub builds: Vec<Build>,
     pub deployments: Vec<Deployment>,
-<<<<<<< HEAD
-    pub log_entries_hash_map: HashMap<String, LogEntry>,
-    pub log_entries_ids: Vec<String>,
+    pub has_log_errors: bool,
+    pub log_entries: Vec<LogEntry>,
+    pub log_entries_length: usize,
     pub log_entries_error: Option<String>,
     pub builds_error: Option<String>,
     pub deployments_error: Option<String>,
 
-    // pub log_entries_next_page_token: Option<String>,
-=======
-    pub has_log_errors: bool,
-    pub log_entries: Vec<LogEntry>,
-    pub log_entries_length: usize,
-
->>>>>>> 2c864dd2
     pub last_log_entry_timestamp: Option<String>,
     // ui controls
     pub logs_vertical_scroll_state: ScrollbarState,
@@ -130,17 +123,13 @@
                 builds: vec![],
                 deployments: vec![],
                 last_log_entry_timestamp: None,
-<<<<<<< HEAD
-                log_entries_hash_map: HashMap::new(),
-                log_entries_ids: vec![],
+
+                has_log_errors: false,
+                log_entries_length: 0,
+                log_entries: Vec::with_capacity(1_000),
                 log_entries_error: None,
                 builds_error: None,
                 deployments_error: None,
-=======
-                has_log_errors: false,
-                log_entries_length: 0,
-                log_entries: Vec::with_capacity(1_000),
->>>>>>> 2c864dd2
 
                 logs_vertical_scroll_state: ScrollbarState::default(),
                 logs_horizontal_scroll_state: ScrollbarState::default(),
