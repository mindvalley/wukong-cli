--- conflicted
+++ resolved
@@ -416,7 +416,6 @@
         self.inner.fetch_appsignal_apps().await
     }
 
-<<<<<<< HEAD
     #[wukong_telemetry(api_event = "fetch_appsignal_deploy_markers")]
     pub async fn fetch_appsignal_deploy_markers(
         &mut self,
@@ -440,7 +439,7 @@
         self.check_and_refresh_tokens().await?;
         self.inner
             .fetch_appsignal_exception_incidents(app_id, namespaces, limit, marker)
-=======
+
     #[wukong_telemetry(api_event = "get_gcloud_database_metrics")]
     pub async fn get_gcloud_database_metrics(
         &self,
@@ -449,7 +448,6 @@
     ) -> Result<Vec<DatabaseMetrics>, WKCliError> {
         self.inner
             .get_gcloud_database_metrics(project_id, access_token)
->>>>>>> 152ca225
             .await
     }
 }