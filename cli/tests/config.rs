--- conflicted
+++ resolved
@@ -200,12 +200,6 @@
 access_token = "access_token"
 expiry_time = "2023-02-19T06:55:51.501915+00:00"
 refresh_token = "refresh_token"
-<<<<<<< HEAD
-
-[update_check]
-last_update_checked_at = "2023-11-07T06:04:10.796909526+00:00"
-=======
->>>>>>> 9083ddb0
 "#,
         )
         .unwrap();
@@ -236,12 +230,6 @@
 access_token = "access_token"
 expiry_time = "2023-02-19T06:55:51.501915+00:00"
 refresh_token = "refresh_token"
-<<<<<<< HEAD
-
-[update_check]
-last_update_checked_at = "2023-11-07T06:04:10.796909526+00:00"
-=======
->>>>>>> 9083ddb0
 "#,
     );
 
