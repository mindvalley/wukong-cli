use super::{DeploymentNamespace, DeploymentVersion};
use crate::{
    error::{CliError, DeploymentError},
    graphql::QueryClientBuilder,
    loader::new_spinner_progress_bar,
    GlobalContext,
};
use dialoguer::{theme::ColorfulTheme, Confirm, Editor, Select};
use owo_colors::OwoColorize;
use serde::{Deserialize, Serialize};
<<<<<<< HEAD
=======
use std::{
    fmt::{self, Display},
    io::Write,
    process::{Command, Stdio},
};
>>>>>>> 4ea2e92c

#[derive(Default)]
struct TwoColumns {
    left: String,
    right: Vec<String>,
}

impl Display for TwoColumns {
    fn fmt(&self, f: &mut fmt::Formatter<'_>) -> fmt::Result {
        if self.right.is_empty() {
            write!(f, "{0: <13}", self.left)?;
        } else {
            for (i, value) in self.right.iter().enumerate() {
                if i == 0 {
                    write!(f, "{0: <13} {1}", self.left, value)?;
                } else {
                    write!(f, "  {0: <13} {1}", "", value)?;
                }
                if i != (self.right.len() - 1) {
                    writeln!(f)?;
                }
            }
        }

        Ok(())
    }
}

#[derive(Serialize, Deserialize, Debug)]
struct CdPipelineWithBuilds {
    name: String,
    version: String,
    enabled: bool,
    deployed_ref: Option<String>,
    last_deployed_at: Option<i64>,
    status: Option<String>,
    jenkins_builds: Vec<JenkinsBuild>,
}

#[derive(Serialize, Deserialize, Debug)]
struct JenkinsBuild {
    build_duration: Option<i64>,
    build_number: i64,
    build_url: String,
    name: String,
    result: String,
    timestamp: i64,
    total_duration: Option<i64>,
    wait_duration: Option<i64>,
    commits: Vec<Commit>,
}

#[derive(Serialize, Deserialize, Debug)]
struct Commit {
    id: String,
    author: String,
    message_headline: String,
}

pub async fn handle_execute(
    context: GlobalContext,
    namespace: &Option<DeploymentNamespace>,
    version: &Option<DeploymentVersion>,
    artifact: &Option<i64>,
) -> Result<bool, CliError> {
    if namespace.is_none() && version.is_none() && artifact.is_none() {
        println!("Not detecting any flags, entering deployment terminal......");
    }

    // SAFETY: the application must not be None here
    let current_application = context.application.unwrap();
    println!("Current application: {}", current_application.green());

    let progress_bar = new_spinner_progress_bar();
    progress_bar.set_message("Checking available CD pipelines ...");

    // Calling API ...
    let client = QueryClientBuilder::new()
        .with_access_token(context.id_token.unwrap())
        .build()?;

    let cd_pipelines_resp = client
        .fetch_cd_pipeline_list(&current_application)
        .await?
        .data
        .unwrap()
        .cd_pipelines;

    let has_prod_namespace = cd_pipelines_resp
        .iter()
        .any(|pipeline| pipeline.environment == "prod");
    let has_staging_namespace = cd_pipelines_resp
        .iter()
        .any(|pipeline| pipeline.environment == "staging");

    progress_bar.finish_and_clear();

    // if there is no Prod and Staging, return message, end the session
    if !has_prod_namespace && !has_staging_namespace {
        println!("This application is not configured with any CD Pipelines yet, cannot performing any deployment. Please configure at least 1 CD Pipeline before making a deployment");
        return Ok(false);
    }

    let selected_namespace: String;
    let selected_version: String;
    let selected_build_number: i64;

    // if user provides namespace using --namespace flag
    if let Some(namespace) = namespace {
        match namespace {
            // if user set `prod` in --namespace flag but there is no `prod` namespace for the
            // application
            DeploymentNamespace::Prod => {
                if !has_prod_namespace {
                    return Err(CliError::DeploymentError(
                        DeploymentError::NamespaceNotAvailable {
                            namespace: "prod".to_string(),
                            application: current_application.clone(),
                        },
                    ));
                }
            }
            // if user set `staging` in --namespace flag but there is no `staging` namespace for the
            // application
            DeploymentNamespace::Staging => {
                if !has_staging_namespace {
                    return Err(CliError::DeploymentError(
                        DeploymentError::NamespaceNotAvailable {
                            namespace: "staging".to_string(),
                            application: current_application.clone(),
                        },
                    ));
                }
            }
        };

        selected_namespace = namespace.to_string();
        println!(
            "{} {} `{}` {}\n",
            "✔".green(),
            "Step 1: You've selected".bold(),
            selected_namespace.green(),
            "namespace.".bold()
        );
    } else {
        let mut namespace_selections = Vec::new();
        if has_prod_namespace {
            namespace_selections.push("Prod");
        }
        if has_staging_namespace {
            namespace_selections.push("Staging");
        }
        let selected_namespace_index = Select::with_theme(&ColorfulTheme::default())
            .with_prompt("Step 1: Please choose the namespace you want to deploy")
            .default(0)
            .items(&namespace_selections[..])
            .interact()?;

        selected_namespace = namespace_selections[selected_namespace_index].to_string();

        println!(
            "You've selected `{}` as the deployment namespace.\n",
            selected_namespace
        );
    }

    // after user selected a namespace, then we only can check what versions are available for this
    // application and namespace
    let has_green_version = cd_pipelines_resp
        .iter()
        .filter(|pipeline| pipeline.environment == selected_namespace.to_lowercase())
        .any(|pipeline| pipeline.version == "green");
    let has_blue_version = cd_pipelines_resp
        .iter()
        .filter(|pipeline| pipeline.environment == selected_namespace.to_lowercase())
        .any(|pipeline| pipeline.version == "blue");

    // if user provides version using --version flag
    if let Some(version) = version {
        match version {
            // if user set `blue` in --version flag but there is no `blue` version for the
            // application
            DeploymentVersion::Blue => {
                if !has_blue_version {
                    return Err(CliError::DeploymentError(
                        DeploymentError::VersionNotAvailable {
                            namespace: selected_namespace.to_lowercase(),
                            version: "blue".to_string(),
                            application: current_application.clone(),
                        },
                    ));
                }
            }
            // if user set `green` in --version flag but there is no `green` version for the
            // application
            DeploymentVersion::Green => {
                if !has_green_version {
                    return Err(CliError::DeploymentError(
                        DeploymentError::VersionNotAvailable {
                            namespace: selected_namespace.to_lowercase(),
                            version: "green".to_string(),
                            application: current_application.clone(),
                        },
                    ));
                }
            }
        };
        selected_version = version.to_string();
        println!(
            "{} {} `{}` {}\n",
            "✔".green(),
            "Step 2: You've selected".bold(),
            selected_version.green(),
            "version.".bold()
        );
    } else {
        let mut version_selections = Vec::new();
        if has_green_version {
            version_selections.push("Green");
        }
        if has_blue_version {
            version_selections.push("Blue");
        }
        let selected_version_index = Select::with_theme(&ColorfulTheme::default())
            .with_prompt("Step 2: Please choose the version you want to deploy")
            .default(0)
            .items(&version_selections[..])
            .interact()?;

        selected_version = version_selections[selected_version_index].to_string();

        println!(
            "You've selected `{}` as the deployment version.\n",
            selected_version
        );
    }

    if let Some(artifact) = artifact {
        selected_build_number = *artifact;
        println!(
            "{} {} `{}`.\n",
            "✔".green(),
            "Step 3: You've selected build artifact".bold(),
            selected_build_number.green()
        );
    } else {
        let progress_bar = new_spinner_progress_bar();
        progress_bar.set_message("Fetch available build artifacts ...");

        let cd_pipeline_data = client
            .fetch_cd_pipeline(
                &current_application,
                &selected_namespace.to_lowercase(),
                &selected_version.to_lowercase(),
            )
            .await?
            .data
            .unwrap()
            .cd_pipeline;

        selected_build_number = match cd_pipeline_data {
            Some(cd_pipeline_data) => {
                let cd_pipeline = CdPipelineWithBuilds {
                    name: cd_pipeline_data.name,
                    version: cd_pipeline_data.version,
                    enabled: cd_pipeline_data.enabled,
                    deployed_ref: cd_pipeline_data.deployed_ref,
                    last_deployed_at: cd_pipeline_data.last_deployment,
                    status: cd_pipeline_data.status,
                    jenkins_builds: cd_pipeline_data
                        .jenkins_builds
                        .into_iter()
                        .map(|build| {
                            let commits: Vec<Commit> = build
                                .commits
                                .into_iter()
                                .map(|commit| Commit {
                                    id: commit.id,
                                    author: commit.author,
                                    message_headline: commit.message_headline,
                                })
                                .collect();

                            JenkinsBuild {
                                build_duration: build.build_duration,
                                build_number: build.build_number,
                                build_url: build.build_url,
                                commits,
                                name: build.name,
                                result: build.result,
                                timestamp: build.timestamp,
                                total_duration: build.total_duration,
                                wait_duration: build.wait_duration,
                            }
                        })
                        .collect(),
                };

                let build_selections: Vec<TwoColumns> = cd_pipeline
                    .jenkins_builds
                    .iter()
                    .map(|build| {
                        let commits: Vec<String> = build
                            .commits
                            .iter()
                            .map(|commit| commit.message_headline.clone())
                            .collect();

                        TwoColumns {
                            left: format!("build-{}", build.build_number),
                            right: commits,
                        }
                    })
                    .collect();

                progress_bar.finish_and_clear();

                let selected_build = Select::with_theme(&ColorfulTheme::default())
                    .with_prompt("Step 3: Please choose the build artifact you want to deploy")
                    .default(0)
                    .items(&build_selections[..])
                    .interact()?;

                let selected_build_number = cd_pipeline.jenkins_builds[selected_build].build_number;

                println!(
                    "You've selected `build-{}` as the build artifact for this deployment. \n",
                    selected_build_number
                );

                selected_build_number
            }
            None => {
                println!("There is no build for this.");
                return Ok(false);
            }
        };
    }

    let progress_bar = new_spinner_progress_bar();
    progress_bar.set_message("Generating changelog ...");

    let changelogs_resp = client
        .fetch_changelogs(
            &current_application,
            &selected_namespace.to_lowercase(),
            &selected_version.to_lowercase(),
            selected_build_number,
        )
        .await;

    progress_bar.finish_and_clear();

    let mut is_same_build = false;

    match changelogs_resp {
        Ok(response) => {
            let changelogs_data = response.data.unwrap().changelogs;

            println!("{}", "Step 4: Review your deployment".bold());
            println!("Please review your deployment CHANGELOG before execute it.\n");

<<<<<<< HEAD
    match changelogs_data {
        Some(changelogs_data) => {
            let changelogs = changelogs_data
=======
            let term = Term::stderr();
            let (rows, _columns) = term.size();

            let changelogs: Vec<String> = changelogs_data
>>>>>>> 4ea2e92c
                .into_iter()
                .map(|changelog| {
                    format!(
                        "{} by {} in {}",
                        changelog.message_headline, changelog.author, changelog.short_hash
                    )
                })
                .collect::<Vec<String>>()
                .join("\n\n");

            if let Some(rv) = Editor::new().edit(&changelogs).unwrap() {
                println!("{}\n", rv);

                if Confirm::with_theme(&ColorfulTheme::default())
                    .with_prompt("Do you agree to deploy this build ?")
                    .interact()
                    .unwrap()
                {
                    let progress_bar = new_spinner_progress_bar();
                    progress_bar.set_message("Sending deployment ...");

                    let resp = client
                        .execute_cd_pipeline(
                            &context.application.unwrap(),
                            &selected_namespace.to_lowercase(),
                            &selected_version.to_lowercase(),
                            Some(selected_build_number),
                        )
                        .await?
                        .data
                        .unwrap()
                        .execute_cd_pipeline;

                    progress_bar.finish_and_clear();

                    // SAFRTY: the resp SHOULDN'T be None
                    let deployment_url = resp.expect("There is no deployment url").url;
                    println!(
                        "Deployment is succefully sent! Please open this URL to check the deployment progress"
                    );
                    println!("{}", deployment_url);
                }
            } else {
                println!("Abort!");
            }
        }
        Err(error) => match error {
            crate::error::APIError::ChangelogComparingSameBuild => {
                is_same_build = true;
                println!("You're selecting the same build artifact as the currently deployed version. Because of that no CHANGELOG will be generated.");
            }
            _ => {
                return Err(error.into());
            }
        },
    }

<<<<<<< HEAD
=======
    let agree_to_deploy = if !is_same_build {
        Confirm::with_theme(&ColorfulTheme::default())
            .with_prompt("Do you agree to deploy this build ?")
            .interact()?
    } else {
        Confirm::with_theme(&ColorfulTheme::default())
            .with_prompt("Are you sure to deploy this build artifact anyway?")
            .default(false)
            .interact()?
    };

    if agree_to_deploy {
        let progress_bar = new_spinner_progress_bar();
        progress_bar.set_message("Sending deployment ...");

        let resp = client
            .execute_cd_pipeline(
                &current_application,
                &selected_namespace.to_lowercase(),
                &selected_version.to_lowercase(),
                Some(selected_build_number),
            )
            .await?
            .data
            .unwrap()
            .execute_cd_pipeline;

        progress_bar.finish_and_clear();

        // SAFRTY: the resp SHOULDN'T be None
        let deployment_url = resp.expect("There is no deployment url").url;
        println!(
            "Deployment is succefully sent! Please open this URL to check the deployment progress"
        );
        println!("{}", deployment_url);
    }

>>>>>>> 4ea2e92c
    Ok(true)
}<|MERGE_RESOLUTION|>--- conflicted
+++ resolved
@@ -8,14 +8,11 @@
 use dialoguer::{theme::ColorfulTheme, Confirm, Editor, Select};
 use owo_colors::OwoColorize;
 use serde::{Deserialize, Serialize};
-<<<<<<< HEAD
-=======
 use std::{
     fmt::{self, Display},
     io::Write,
     process::{Command, Stdio},
 };
->>>>>>> 4ea2e92c
 
 #[derive(Default)]
 struct TwoColumns {
@@ -378,16 +375,9 @@
             println!("{}", "Step 4: Review your deployment".bold());
             println!("Please review your deployment CHANGELOG before execute it.\n");
 
-<<<<<<< HEAD
     match changelogs_data {
         Some(changelogs_data) => {
             let changelogs = changelogs_data
-=======
-            let term = Term::stderr();
-            let (rows, _columns) = term.size();
-
-            let changelogs: Vec<String> = changelogs_data
->>>>>>> 4ea2e92c
                 .into_iter()
                 .map(|changelog| {
                     format!(
@@ -445,8 +435,6 @@
         },
     }
 
-<<<<<<< HEAD
-=======
     let agree_to_deploy = if !is_same_build {
         Confirm::with_theme(&ColorfulTheme::default())
             .with_prompt("Do you agree to deploy this build ?")
@@ -484,6 +472,5 @@
         println!("{}", deployment_url);
     }
 
->>>>>>> 4ea2e92c
     Ok(true)
 }