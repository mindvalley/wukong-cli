--- conflicted
+++ resolved
@@ -1,45 +1,18 @@
 use crate::{
-<<<<<<< HEAD
     commands::{
         deployment::{DeploymentNamespace, DeploymentVersion},
         Context,
     },
     error::CliError,
-    graphql::{kubernetes::watch_livebook, QueryClient, QueryClientBuilder},
+    graphql::{QueryClient, QueryClientBuilder},
     loader::new_spinner_progress_bar,
 };
 use dialoguer::{theme::ColorfulTheme, Select};
-use futures::StreamExt;
-=======
-    commands::Context, error::CliError, graphql::QueryClient, graphql::QueryClientBuilder,
-    loader::new_spinner_progress_bar,
-};
 use indicatif::{MultiProgress, ProgressBar, ProgressStyle};
->>>>>>> c09d77c5
 use log::debug;
 use owo_colors::OwoColorize;
 use tokio::time::sleep;
 
-<<<<<<< HEAD
-struct KubernetesPod {
-    name: String,
-    ready: bool,
-    is_livebook: Option<bool>,
-}
-
-pub async fn handle_connect(context: Context) -> Result<bool, CliError> {
-    let namespace = match select_deployment_namespace()? {
-        Some(namespace) => namespace,
-        None => return Ok(false),
-    };
-
-    let version = match select_deployment_version()? {
-        Some(version) => version,
-        None => return Ok(false),
-    };
-
-    let check_permission_progress_bar = new_spinner_progress_bar();
-=======
 // 2 mins timeout
 const RETRY_WAIT_TIME_IN_SEC: u64 = 3;
 const MAX_CHECKING_RETRY: u64 = 40;
@@ -51,17 +24,31 @@
     service: bool,
 }
 
-pub async fn handle_connect(context: Context, name: &str, port: &u16) -> Result<bool, CliError> {
+struct KubernetesPod {
+    name: String,
+    ready: bool,
+    is_livebook: Option<bool>,
+}
+
+pub async fn handle_connect(context: Context) -> Result<bool, CliError> {
     let spinner_style =
         ProgressStyle::with_template("{prefix:.bold.dim} {spinner} {wide_msg}").unwrap();
 
-    let (namespace, version, instance_name) = parse_name(name)?;
-
-    let progress_bar = new_spinner_progress_bar();
-    progress_bar.set_style(spinner_style.clone());
-    progress_bar.set_prefix("[1/3]");
-    progress_bar.set_message("Checking your permission to connect to the remote instance...");
->>>>>>> c09d77c5
+    let namespace = match select_deployment_namespace()? {
+        Some(namespace) => namespace,
+        None => return Ok(false),
+    };
+
+    let version = match select_deployment_version()? {
+        Some(version) => version,
+        None => return Ok(false),
+    };
+
+    let check_permission_progress_bar = new_spinner_progress_bar();
+    check_permission_progress_bar.set_style(spinner_style.clone());
+    check_permission_progress_bar.set_prefix("[1/3]");
+    check_permission_progress_bar
+        .set_message("Checking your permission to connect to the remote instance...");
 
     let auth_config = context
         .config
@@ -78,23 +65,22 @@
     let application = context.state.application.unwrap();
 
     // Check for permission:
-    check_permission_progress_bar
-        .set_message("Checking your permission to connect to the remote instance...");
     if !has_permission(&client, &application, &namespace, &version)
         .await
         .unwrap()
     {
-        check_permission_progress_bar.finish_and_clear();
         eprintln!("You don't have permission to connect to this instance.");
         eprintln!("Please check with your team manager to get approval first.");
 
         return Ok(false);
     }
 
-<<<<<<< HEAD
-    check_permission_progress_bar.finish_and_clear();
+    check_permission_progress_bar
+        .finish_with_message("Checking your permission to connect to the remote instance...✅");
 
     let fetch_instance_progress_bar = new_spinner_progress_bar();
+    fetch_instance_progress_bar.set_style(spinner_style.clone());
+    fetch_instance_progress_bar.set_prefix("[1/3]");
     fetch_instance_progress_bar.set_message(format!(
         "Finding the available instances to connect to in the {} version...",
         version.bright_green()
@@ -103,24 +89,6 @@
     let k8s_pods = get_ready_k8s_pods(&client, &application, &namespace, &version).await?;
 
     fetch_instance_progress_bar.finish_and_clear();
-=======
-    progress_bar
-        .finish_with_message("Checking your permission to connect to the remote instance...✅");
-
-    let preparing_progress_bar = new_spinner_progress_bar();
-    preparing_progress_bar.set_style(spinner_style.clone());
-    preparing_progress_bar.set_prefix("[2/3]");
-    preparing_progress_bar.set_message("Preparing your remote instance...");
-
-    let livebook_resource = client
-        .livebook_resource(&application, &namespace, &version)
-        .await?
-        .data
-        .unwrap()
-        .livebook_resource;
-
-    let has_existing_livebook_pod = livebook_resource.is_some();
->>>>>>> c09d77c5
 
     let instance_name_idx = Select::with_theme(&ColorfulTheme::default())
         .with_prompt("Please choose the instance you want to connect")
@@ -133,10 +101,11 @@
         )
         .interact()?;
 
-<<<<<<< HEAD
     let instance_name = k8s_pods[instance_name_idx].name.clone();
 
     let preparing_progress_bar = new_spinner_progress_bar();
+    preparing_progress_bar.set_style(spinner_style.clone());
+    preparing_progress_bar.set_prefix("[2/3]");
     preparing_progress_bar.set_message("Preparing your remote instance...");
 
     cleanup_previous_livebook_instance(
@@ -144,12 +113,173 @@
         &application,
         &namespace,
         &version,
-        &auth_config,
         preparing_progress_bar.clone(),
     )
     .await?;
-=======
-        debug!("Destroying the exisiting livebook instance.");
+
+    debug!("Deploying a new livebook instance.");
+
+    let new_instance = client
+        .deploy_livebook(&application, &namespace, &version, &instance_name, 8080)
+        .await?
+        .data
+        .unwrap()
+        .deploy_livebook;
+
+    preparing_progress_bar.finish();
+
+    if let Some(new_instance) = new_instance {
+        let m = MultiProgress::new();
+
+        let (pod_loader, issuer_loader, ingress_loader, service_loader) =
+            setup_loaders(&m, spinner_style.clone());
+
+        let mut status = Status {
+            pod: false,
+            issuer: false,
+            ingress: false,
+            service: false,
+        };
+
+        for i in 0..MAX_CHECKING_RETRY {
+            sleep(std::time::Duration::from_secs(RETRY_WAIT_TIME_IN_SEC)).await;
+            let livebook_resource = client
+                .livebook_resource(&application, &namespace, &version)
+                .await?
+                .data
+                .unwrap()
+                .livebook_resource;
+
+            if let Some(livebook) = livebook_resource {
+                if livebook.pod.status == "ok" && !status.pod {
+                    pod_loader.finish_with_message("Pod created successfully ✅");
+                    status.pod = true;
+                }
+                if livebook.issuer.status == "ok" && !status.issuer {
+                    issuer_loader.finish_with_message("Issuer created successfully ✅");
+                    status.issuer = true;
+                }
+                if livebook.ingress.status == "ok" && !status.ingress {
+                    ingress_loader.finish_with_message("Ingress created successfully ✅");
+                    status.ingress = true;
+                }
+                if livebook.service.status == "ok" && !status.service {
+                    service_loader.finish_with_message("Service created successfully ✅");
+                    status.service = true;
+                }
+
+                if status.pod && status.issuer && status.ingress && status.service {
+                    m.clear().unwrap();
+                    break;
+                }
+
+                if i == MAX_CHECKING_RETRY - 1 {
+                    return Err(CliError::Timeout);
+                }
+            }
+        }
+
+        preparing_progress_bar.finish_with_message("Provisioning your livebook instance...✅");
+
+        let connection_test_progress_bar = new_spinner_progress_bar();
+        connection_test_progress_bar.set_style(spinner_style.clone());
+        connection_test_progress_bar.set_prefix("[3/3]");
+        connection_test_progress_bar
+            .set_message("Testing connectivity to your livebook instance...");
+
+        let url = new_instance.url.unwrap_or_default();
+
+        let mut connection_test_success = false;
+        for i in 0..20 {
+            match reqwest::get(&url).await {
+                Ok(rs) => {
+                    if rs.status().is_success() || rs.status().is_redirection() {
+                        connection_test_success = true;
+                        break;
+                    }
+                }
+                Err(err) => {
+                    debug!("{:?}", err);
+                }
+            }
+
+            if i < 19 {
+                debug!("wait for 5 seconds and test again.");
+                sleep(std::time::Duration::from_secs(5)).await;
+            }
+        }
+
+        if !connection_test_success {
+            connection_test_progress_bar
+                .finish_with_message("Testing connectivity to your livebook instance...❌");
+
+            let destroy_progress_bar = new_spinner_progress_bar();
+            destroy_progress_bar.set_message("Destroying the livebook instances...");
+            let _destroyed = client
+                .destroy_livebook(&application, &namespace, &version)
+                .await
+                .unwrap();
+            destroy_progress_bar.finish_and_clear();
+            eprintln!("The session has been terminated.");
+            return Ok(false);
+        }
+
+        connection_test_progress_bar
+            .finish_with_message("Testing connectivity to your livebook instance...✅");
+
+        eprintln!();
+        eprintln!();
+        eprintln!("✅ Your livebook instance is ready! Use the following details to access:\n");
+        eprintln!("URL 🔗: {}", url.cyan());
+        eprintln!(
+            "Password 🔑: {}",
+            new_instance.password.unwrap_or_default().yellow()
+        );
+        eprintln!();
+
+        let running_progress_bar = new_spinner_progress_bar();
+        running_progress_bar
+            .set_message("Your livebook instance is running. Press Ctrl-C to terminate...");
+
+        tokio::signal::ctrl_c().await.unwrap();
+
+        running_progress_bar.finish_and_clear();
+        let exiting_progress_bar = new_spinner_progress_bar();
+        exiting_progress_bar.set_message("You're exiting from your remote session. Cleaning up...");
+
+        let _destroyed = client
+            .destroy_livebook(&application, &namespace, &version)
+            .await
+            .unwrap();
+
+        exiting_progress_bar.finish_and_clear();
+        eprintln!("Cleanup provisioned resources...✅");
+    }
+
+    Ok(true)
+}
+
+async fn cleanup_previous_livebook_instance(
+    client: &QueryClient,
+    application: &str,
+    namespace: &str,
+    version: &str,
+    preparing_progress_bar: indicatif::ProgressBar,
+) -> Result<(), CliError> {
+    let livebook_resource = client
+        .livebook_resource(application, namespace, version)
+        .await
+        .unwrap()
+        .data
+        .unwrap()
+        .livebook_resource;
+
+    let has_existing_livebook_pod = livebook_resource.is_some();
+
+    if has_existing_livebook_pod {
+        preparing_progress_bar.set_message("Found a provisioned Livebook instance belonging to you, re-creating your remote instance...");
+
+        debug!("Destroying the existing livebook instance.");
         match client
             .destroy_livebook(&application, &namespace, &version)
             .await
@@ -184,187 +314,6 @@
             }
         }
     }
->>>>>>> c09d77c5
-
-    debug!("Deploying a new livebook instance.");
-
-    let new_instance = client
-        .deploy_livebook(&application, &namespace, &version, &instance_name, 8080)
-        .await?
-        .data
-        .unwrap()
-        .deploy_livebook;
-
-    preparing_progress_bar.finish();
-
-    if let Some(new_instance) = new_instance {
-        let m = MultiProgress::new();
-
-        let (pod_loader, issuer_loader, ingress_loader, service_loader) =
-            setup_loaders(&m, spinner_style.clone());
-
-        let mut status = Status {
-            pod: false,
-            issuer: false,
-            ingress: false,
-            service: false,
-        };
-
-        for i in 0..MAX_CHECKING_RETRY {
-            sleep(std::time::Duration::from_secs(RETRY_WAIT_TIME_IN_SEC)).await;
-            let livebook_resource = client
-                .livebook_resource(&application, &namespace, &version)
-                .await?
-                .data
-                .unwrap()
-                .livebook_resource;
-
-            if let Some(livebook) = livebook_resource {
-                if livebook.pod.status == "ok" && !status.pod {
-                    pod_loader.finish_with_message("Pod created successfully ✅");
-                    status.pod = true;
-                }
-                if livebook.issuer.status == "ok" && !status.issuer {
-                    issuer_loader.finish_with_message("Issuer created successfully ✅");
-                    status.issuer = true;
-                }
-                if livebook.ingress.status == "ok" && !status.ingress {
-                    ingress_loader.finish_with_message("Ingress created successfully ✅");
-                    status.ingress = true;
-                }
-                if livebook.service.status == "ok" && !status.service {
-                    service_loader.finish_with_message("Service created successfully ✅");
-                    status.service = true;
-                }
-
-                if status.pod && status.issuer && status.ingress && status.service {
-                    m.clear().unwrap();
-                    break;
-                }
-
-                if i == MAX_CHECKING_RETRY - 1 {
-                    return Err(CliError::Timeout);
-                }
-            }
-        }
-
-        preparing_progress_bar.finish_with_message("Provisioning your livebook instance...✅");
-
-        let connection_test_progress_bar = new_spinner_progress_bar();
-        connection_test_progress_bar.set_style(spinner_style.clone());
-        connection_test_progress_bar.set_prefix("[3/3]");
-        connection_test_progress_bar
-            .set_message("Testing connectivity to your livebook instance...");
-
-        let url = new_instance.url.unwrap_or_default();
-
-        let mut connection_test_success = false;
-        for i in 0..20 {
-            match reqwest::get(&url).await {
-                Ok(rs) => {
-                    if rs.status().is_success() || rs.status().is_redirection() {
-                        connection_test_success = true;
-                        break;
-                    }
-                }
-                Err(err) => {
-                    debug!("{:?}", err);
-                }
-            }
-
-            if i < 19 {
-                debug!("wait for 5 seconds and test again.");
-                sleep(std::time::Duration::from_secs(5)).await;
-            }
-        }
-
-        if !connection_test_success {
-            connection_test_progress_bar
-                .finish_with_message("Testing connectivity to your livebook instance...❌");
-
-            let destroy_progress_bar = new_spinner_progress_bar();
-            destroy_progress_bar.set_message("Destroying the livebook instances...");
-            let _destroyed = client
-                .destroy_livebook(&application, &namespace, &version)
-                .await
-                .unwrap();
-            destroy_progress_bar.finish_and_clear();
-            eprintln!("The session has been terminated.");
-            return Ok(false);
-        }
-
-        connection_test_progress_bar
-            .finish_with_message("Testing connectivity to your livebook instance...✅");
-
-        eprintln!();
-        eprintln!();
-        eprintln!("✅ Your livebook instance is ready! Use the following details to access:\n");
-        eprintln!("URL 🔗: {}", url.cyan());
-        eprintln!(
-            "Password 🔑: {}",
-            new_instance.password.unwrap_or_default().yellow()
-        );
-        eprintln!();
-
-        let running_progress_bar = new_spinner_progress_bar();
-        running_progress_bar
-            .set_message("Your livebook instance is running. Press Ctrl-C to terminate...");
-
-        tokio::signal::ctrl_c().await.unwrap();
-
-        running_progress_bar.finish_and_clear();
-        let exiting_progress_bar = new_spinner_progress_bar();
-        exiting_progress_bar.set_message("You're exiting from your remote session. Cleaning up...");
-
-        let _destroyed = client
-            .destroy_livebook(&application, &namespace, &version)
-            .await
-            .unwrap();
-
-        exiting_progress_bar.finish_and_clear();
-        eprintln!("Cleanup provisioned resources...✅");
-    }
-
-    Ok(true)
-}
-
-async fn cleanup_previous_livebook_instance(
-    client: &QueryClient,
-    application: &str,
-    namespace: &str,
-    version: &str,
-    auth_config: &&crate::config::AuthConfig,
-    preparing_progress_bar: indicatif::ProgressBar,
-) -> Result<(), CliError> {
-    let k8s_pods = client
-        .fetch_kubernetes_pods(application, namespace, version)
-        .await
-        .unwrap()
-        .data
-        .unwrap()
-        .kubernetes_pods;
-
-    let user_email = auth_config.account.clone().replace(['@', '.'], "-");
-
-    let has_existing_livebook_pod = k8s_pods
-        .into_iter()
-        .any(|pod| pod.labels.contains(&user_email));
-
-    if has_existing_livebook_pod {
-        preparing_progress_bar.set_message("Found a provisioned Livebook instance belonging to you, re-creating your remote instance...");
-
-        debug!("Destroying the exisiting livebook instance.");
-        let _destroyed = client
-            .destroy_livebook(application, namespace, version)
-            .await
-            .unwrap();
-
-        // wait 5 seconds for the pod to be destroyed, otherwise it will failed when deploying new
-        // livebook on the next step
-        sleep(std::time::Duration::from_secs(5)).await;
-
-        debug!("Destroyed the exisiting livebook instance.");
-    }
 
     Ok(())
 }
@@ -382,7 +331,6 @@
         .unwrap()
         .kubernetes_pods;
 
-<<<<<<< HEAD
     // filter out the pods that are not ready and livebook pods
     let ready_pods = k8s_pods
         .into_iter()
@@ -396,7 +344,65 @@
 
     Ok(ready_pods)
 }
-=======
+
+fn select_deployment_namespace() -> Result<Option<String>, CliError> {
+    let namespace_idx = Select::with_theme(&ColorfulTheme::default())
+        .with_prompt("Please choose the namespace you want to connect to")
+        .default(0)
+        .items(&[
+            DeploymentNamespace::Prod.to_string(),
+            DeploymentNamespace::Staging.to_string(),
+        ])
+        .interact()?;
+
+    let namespace = match namespace_idx {
+        0 => DeploymentNamespace::Prod.to_string().to_lowercase(),
+        1 => DeploymentNamespace::Staging.to_string().to_lowercase(),
+        _ => {
+            eprintln!("You didn't choose any namespace to connect to.");
+            return Ok(None);
+        }
+    };
+
+    Ok(Some(namespace))
+}
+
+fn select_deployment_version() -> Result<Option<String>, CliError> {
+    let version_idx = Select::with_theme(&ColorfulTheme::default())
+        .with_prompt("Please choose the version you want to connect to")
+        .default(0)
+        .items(&[
+            DeploymentVersion::Green.to_string(),
+            DeploymentVersion::Blue.to_string(),
+        ])
+        .interact()?;
+
+    let version = match version_idx {
+        0 => DeploymentVersion::Green.to_string().to_lowercase(),
+        1 => DeploymentVersion::Blue.to_string().to_lowercase(),
+        _ => {
+            eprintln!("You didn't choose any version to connect to.");
+            return Ok(None);
+        }
+    };
+
+    Ok(Some(version))
+}
+
+async fn has_permission(
+    client: &QueryClient,
+    application: &str,
+    namespace: &str,
+    version: &str,
+) -> Result<bool, CliError> {
+    Ok(client
+        .fetch_is_authorized(application, namespace, version)
+        .await?
+        .data
+        .unwrap()
+        .is_authorized)
+}
+
 fn setup_loaders(
     m: &MultiProgress,
     spinner_style: ProgressStyle,
@@ -431,62 +437,12 @@
 #[cfg(test)]
 mod test {
     use super::*;
->>>>>>> c09d77c5
-
-fn select_deployment_namespace() -> Result<Option<String>, CliError> {
-    let namespace_idx = Select::with_theme(&ColorfulTheme::default())
-        .with_prompt("Please choose the namespace you want to connect to")
-        .default(0)
-        .items(&[
-            DeploymentNamespace::Prod.to_string(),
-            DeploymentNamespace::Staging.to_string(),
-        ])
-        .interact()?;
-
-    let namespace = match namespace_idx {
-        0 => DeploymentNamespace::Prod.to_string().to_lowercase(),
-        1 => DeploymentNamespace::Staging.to_string().to_lowercase(),
-        _ => {
-            eprintln!("You didn't choose any namespace to connect to.");
-            return Ok(None);
-        }
-    };
-
-    Ok(Some(namespace))
-}
-
-fn select_deployment_version() -> Result<Option<String>, CliError> {
-    let version_idx = Select::with_theme(&ColorfulTheme::default())
-        .with_prompt("Please choose the version you want to connect to")
-        .default(0)
-        .items(&[
-            DeploymentVersion::Green.to_string(),
-            DeploymentVersion::Blue.to_string(),
-        ])
-        .interact()?;
-
-    let version = match version_idx {
-        0 => DeploymentVersion::Green.to_string().to_lowercase(),
-        1 => DeploymentVersion::Blue.to_string().to_lowercase(),
-        _ => {
-            eprintln!("You didn't choose any version to connect to.");
-            return Ok(None);
-        }
-    };
-
-    Ok(Some(version))
-}
-
-async fn has_permission(
-    client: &QueryClient,
-    application: &str,
-    namespace: &str,
-    version: &str,
-) -> Result<bool, CliError> {
-    Ok(client
-        .fetch_is_authorized(application, namespace, version)
-        .await?
-        .data
-        .unwrap()
-        .is_authorized)
-}+
+    #[test]
+    fn test_parse_name_failed() {
+        match parse_name("green-prod/wukong-abc") {
+            Ok(_) => panic!("the test should be failed"),
+            Err(_) => assert!(true),
+        }
+    }
+}
