use crate::{
<<<<<<< HEAD
    commands::{
        application::{ApplicationNamespace, ApplicationVersion},
        deployment::{DeploymentNamespace, DeploymentVersion},
        Context,
    },
    error::{APIError, ApplicationInstanceError, CliError},
    graphql::{QueryClient, QueryClientBuilder},
    loader::new_spinner_progress_bar,
    output::colored_println,
=======
    commands::Context, error::CliError, graphql::QueryClient, loader::new_spinner_progress_bar,
>>>>>>> 3d7aaca6
};
use dialoguer::{theme::ColorfulTheme, Select};
use indicatif::{MultiProgress, ProgressBar, ProgressStyle};
use log::debug;
use owo_colors::OwoColorize;
use tokio::time::sleep;

// 2 mins timeout
const RETRY_WAIT_TIME_IN_SEC: u64 = 3;
const MAX_CHECKING_RETRY: u64 = 40;

struct Status {
    pod: bool,
    issuer: bool,
    ingress: bool,
    service: bool,
}

struct KubernetesPod {
    name: String,
    ready: bool,
    is_livebook: Option<bool>,
}

pub async fn handle_connect(
    context: Context,
    namespace_arg: &Option<ApplicationNamespace>,
    version_arg: &Option<ApplicationVersion>,
) -> Result<bool, CliError> {
    let spinner_style =
        ProgressStyle::with_template("{prefix:.bold.dim} {spinner} {wide_msg}").unwrap();

    // SAFETY: This is safe to unwrap because we know that `application` is not None.
    let current_application = context.state.application.unwrap();
    colored_println!("Current application: {current_application}\n");

    let mut namespace: String = match namespace_arg {
        Some(namespace) => namespace.to_string(),
        None => "".to_string(),
    };
    let mut version: String = match version_arg {
        Some(version) => version.to_string(),
        None => "".to_string(),
    };

    if namespace_arg.is_none() {
        namespace = match select_deployment_namespace()? {
            Some(data) => data,
            None => return Ok(false),
        };
    } else {
        println!(
            "{} {} `{}` {}\n",
            "✔".green(),
            "Step 1: You've selected".bold(),
            namespace.green(),
            "namespace.".bold()
        );
    }

    if version_arg.is_none() {
        version = match select_deployment_version()? {
            Some(version) => version,
            None => return Ok(false),
        };
    } else {
        println!(
            "{} {} `{}` {}\n",
            "✔".green(),
            "Step 2: You've selected".bold(),
            version.green(),
            "version.".bold()
        );
    }

    let check_permission_progress_bar = new_spinner_progress_bar();
    check_permission_progress_bar.set_style(spinner_style.clone());
    check_permission_progress_bar.set_prefix("[1/2]");
    check_permission_progress_bar
        .set_message("Checking your permission to connect to the remote instance...");

    let mut client = QueryClient::from_default_config()?;

<<<<<<< HEAD
    // Check for permission:
    if !has_permission(&client, &current_application, &namespace, &version).await? {
=======
    let application = context.state.application.unwrap();

    if !has_permission(&mut client, &application, &namespace, &version)
        .await
        .unwrap()
    {
        progress_bar.finish_and_clear();
>>>>>>> 3d7aaca6
        eprintln!("You don't have permission to connect to this instance.");
        eprintln!("Please check with your team manager to get approval first.");

        return Ok(false);
    }

    check_permission_progress_bar
        .finish_with_message("Checking your permission to connect to the remote instance...✅");

    let fetch_instance_progress_bar = new_spinner_progress_bar();
    fetch_instance_progress_bar.set_style(spinner_style.clone());
    fetch_instance_progress_bar.set_prefix("[2/2]");
    fetch_instance_progress_bar.set_message(format!(
        "Finding the available instances to connect to in the {} version...",
        version.bright_green()
    ));

    let k8s_pods = get_ready_k8s_pods(&client, &current_application, &namespace, &version).await?;

    debug!("Found {} pods", k8s_pods.len());
    if k8s_pods.is_empty() {
        eprintln!("Found 0 instances. Either there's no running instances, or the instances are not ready to connect to using Livebook remote shell.");

        return Ok(false);
    }

    fetch_instance_progress_bar.finish_with_message(format!(
        "Finding the available instances to connect to in the {} version...✅",
        version.bright_green()
    ));

    let instance_name_idx = Select::with_theme(&ColorfulTheme::default())
        .with_prompt("Please choose the instance you want to connect")
        .default(0)
        .items(
            &k8s_pods
                .iter()
                .map(|pod| pod.name.clone())
                .collect::<Vec<String>>(),
        )
        .interact()?;

    let instance_name = k8s_pods[instance_name_idx].name.clone();

    let preparing_progress_bar = new_spinner_progress_bar();
    preparing_progress_bar.set_style(spinner_style.clone());
    preparing_progress_bar.set_prefix("[1/2]");
    preparing_progress_bar.set_message("Preparing your remote instance...");

    cleanup_previous_livebook_instance(
        &client,
        &current_application,
        &namespace,
        &version,
        preparing_progress_bar.clone(),
    )
    .await?;

    debug!("Deploying a new livebook instance.");

    let new_instance = client
        .deploy_livebook(
            &current_application,
            &namespace,
            &version,
            &instance_name,
            8080,
        )
        .await?
        .data
        .unwrap()
        .deploy_livebook;

    preparing_progress_bar.finish();

    if let Some(new_instance) = new_instance {
        let m = MultiProgress::new();

        let (pod_loader, issuer_loader, ingress_loader, service_loader) =
            setup_loaders(&m, spinner_style.clone());

        let mut status = Status {
            pod: false,
            issuer: false,
            ingress: false,
            service: false,
        };

        for i in 0..MAX_CHECKING_RETRY {
            sleep(std::time::Duration::from_secs(RETRY_WAIT_TIME_IN_SEC)).await;
            let livebook_resource = client
                .livebook_resource(&current_application, &namespace, &version)
                .await?
                .data
                .unwrap()
                .livebook_resource;

            if let Some(livebook) = livebook_resource {
                if livebook.pod.status == "ok" && !status.pod {
                    pod_loader.finish_with_message("Pod created successfully ✅");
                    status.pod = true;
                }
                if livebook.issuer.status == "ok" && !status.issuer {
                    issuer_loader.finish_with_message("Issuer created successfully ✅");
                    status.issuer = true;
                }
                if livebook.ingress.status == "ok" && !status.ingress {
                    ingress_loader.finish_with_message("Ingress created successfully ✅");
                    status.ingress = true;
                }
                if livebook.service.status == "ok" && !status.service {
                    service_loader.finish_with_message("Service created successfully ✅");
                    status.service = true;
                }

                if status.pod && status.issuer && status.ingress && status.service {
                    m.clear().unwrap();
                    break;
                }

                if i == MAX_CHECKING_RETRY - 1 {
                    return Err(CliError::Timeout);
                }
            }
        }

        preparing_progress_bar.finish_with_message("Provisioning your livebook instance...✅");

        let connection_test_progress_bar = new_spinner_progress_bar();
        connection_test_progress_bar.set_style(spinner_style.clone());
        connection_test_progress_bar.set_prefix("[2/2]");
        connection_test_progress_bar
            .set_message("Testing connectivity to your livebook instance...");

        let url = new_instance.url.unwrap_or_default();

        let mut connection_test_success = false;
        for i in 0..20 {
            match reqwest::get(&url).await {
                Ok(rs) => {
                    if rs.status().is_success() || rs.status().is_redirection() {
                        connection_test_success = true;
                        break;
                    }
                }
                Err(err) => {
                    debug!("{:?}", err);
                }
            }

            if i < 19 {
                debug!("wait for 5 seconds and test again.");
                sleep(std::time::Duration::from_secs(5)).await;
            }
        }

        if !connection_test_success {
            connection_test_progress_bar
                .finish_with_message("Testing connectivity to your livebook instance...❌");

            let destroy_progress_bar = new_spinner_progress_bar();
            destroy_progress_bar.set_message("Destroying the livebook instances...");
            let _destroyed = client
<<<<<<< HEAD
                .destroy_livebook(&current_application, &namespace, &version)
                .await
                .unwrap();
=======
                .destroy_livebook(&application, &namespace, &version)
                .await?;
>>>>>>> 3d7aaca6
            destroy_progress_bar.finish_and_clear();
            eprintln!("The session has been terminated.");
            return Ok(false);
        }

        connection_test_progress_bar
            .finish_with_message("Testing connectivity to your livebook instance...✅");

        eprintln!();
        eprintln!();
        eprintln!("✅ Your livebook instance is ready! Use the following details to access:\n");
        eprintln!("URL 🔗: {}", url.cyan());
        eprintln!(
            "Password 🔑: {}",
            new_instance.password.unwrap_or_default().yellow()
        );
        eprintln!();

        let running_progress_bar = new_spinner_progress_bar();
        running_progress_bar
            .set_message("Your livebook instance is running. Press Ctrl-C to terminate...");

        tokio::signal::ctrl_c().await.unwrap();

        running_progress_bar.finish_and_clear();
        let exiting_progress_bar = new_spinner_progress_bar();
        exiting_progress_bar.set_message("You're exiting from your remote session. Cleaning up...");

        let _destroyed = client
            .destroy_livebook(&current_application, &namespace, &version)
            .await
            .map_err(|err| {
                eprintln!("Failed to destroy the livebook instance.");
                err
            })?;

        exiting_progress_bar.finish_and_clear();
        eprintln!("Cleanup provisioned resources...✅");
    }

    Ok(true)
}

async fn cleanup_previous_livebook_instance(
    client: &QueryClient,
    application: &str,
    namespace: &str,
    version: &str,
    preparing_progress_bar: indicatif::ProgressBar,
) -> Result<(), CliError> {
    let livebook_resource = client
        .livebook_resource(application, namespace, version)
        .await
        .unwrap()
        .data
        .unwrap()
        .livebook_resource;

    let has_existing_livebook_pod = livebook_resource.is_some();

    if has_existing_livebook_pod {
        preparing_progress_bar.set_message("Found a provisioned Livebook instance belonging to you, re-creating your remote instance...");

        debug!("Destroying the existing livebook instance.");
        match client
            .destroy_livebook(application, namespace, version)
            .await
        {
            Ok(_) => {}
            Err(err) => match &err {
                crate::error::APIError::ResponseError { code, message } => {
                    if !message.contains("pod_not_found") && !code.contains("pod_not_found") {
                        return Err(err.into());
                    }
                }
                _ => return Err(err.into()),
            },
        }

        for i in 0..MAX_CHECKING_RETRY {
            sleep(std::time::Duration::from_secs(RETRY_WAIT_TIME_IN_SEC)).await;

            let livebook_resource = client
                .livebook_resource(application, namespace, version)
                .await?
                .data
                .unwrap()
                .livebook_resource;

            if livebook_resource.is_none() {
                break;
            }

            if i == MAX_CHECKING_RETRY - 1 {
                return Err(CliError::Timeout);
            }
        }
    }

    Ok(())
}

<<<<<<< HEAD
async fn get_ready_k8s_pods(
    client: &QueryClient,
=======
async fn has_permission(
    client: &mut QueryClient,
>>>>>>> 3d7aaca6
    application: &str,
    namespace: &str,
    version: &str,
) -> Result<Vec<KubernetesPod>, CliError> {
    let k8s_pods = client
        .fetch_kubernetes_pods(application, namespace, version)
        .await?
        .data
        .unwrap()
        .kubernetes_pods;

    // filter out the pods that are not ready and livebook pods
    let ready_pods = k8s_pods
        .into_iter()
        .map(|pod| KubernetesPod {
            name: pod.name,
            ready: pod.ready,
            is_livebook: Some(pod.labels.contains(&"livebook".to_string())),
        })
        .filter(|pod| pod.ready && !pod.is_livebook.unwrap_or_default())
        .collect();

    Ok(ready_pods)
}

fn select_deployment_namespace() -> Result<Option<String>, CliError> {
    let namespace_idx = Select::with_theme(&ColorfulTheme::default())
        .with_prompt("Step 1: Please choose the namespace you want to connect to")
        .default(0)
        .items(&[
            DeploymentNamespace::Prod.to_string(),
            DeploymentNamespace::Staging.to_string(),
        ])
        .interact()?;

    let namespace = match namespace_idx {
        0 => DeploymentNamespace::Prod.to_string().to_lowercase(),
        1 => DeploymentNamespace::Staging.to_string().to_lowercase(),
        _ => {
            eprintln!("You didn't choose any namespace to connect to.");
            return Ok(None);
        }
    };

    Ok(Some(namespace))
}

fn select_deployment_version() -> Result<Option<String>, CliError> {
    let version_idx = Select::with_theme(&ColorfulTheme::default())
        .with_prompt("Step 2: Please choose the version you want to connect to")
        .default(0)
        .items(&[
            DeploymentVersion::Green.to_string(),
            DeploymentVersion::Blue.to_string(),
        ])
        .interact()?;

    let version = match version_idx {
        0 => DeploymentVersion::Green.to_string().to_lowercase(),
        1 => DeploymentVersion::Blue.to_string().to_lowercase(),
        _ => {
            eprintln!("You didn't choose any version to connect to.");
            return Ok(None);
        }
    };

    Ok(Some(version))
}

async fn has_permission(
    client: &QueryClient,
    application: &str,
    namespace: &str,
    version: &str,
) -> Result<bool, CliError> {
    let is_authorized = match client
        .fetch_is_authorized(application, namespace, version)
        .await
    {
        Ok(data) => data.data.unwrap().is_authorized,
        Err(err) => match &err {
            APIError::ResponseError {
                code,
                message: _message,
            } => {
                if code == "k8s_cluster_namespace_config_not_defined" {
                    return Err(CliError::ApplicationInstanceError(
                        ApplicationInstanceError::NamespaceNotAvailable,
                    ));
                } else if code == "k8s_cluster_version_config_not_defined" {
                    return Err(CliError::ApplicationInstanceError(
                        ApplicationInstanceError::VersionNotAvailable {
                            version: version.to_string(),
                        },
                    ));
                } else if code == "application_config_not_defined" {
                    return Err(CliError::ApplicationInstanceError(
                        ApplicationInstanceError::ApplicationNotFound,
                    ));
                } else {
                    return Err(err.into());
                }
            }
            _ => return Err(err.into()),
        },
    };

    Ok(is_authorized)
}

fn setup_loaders(
    m: &MultiProgress,
    spinner_style: ProgressStyle,
) -> (ProgressBar, ProgressBar, ProgressBar, ProgressBar) {
    let step = 1_000_000;

    let pod_loader = m.add(ProgressBar::new(step));
    pod_loader.set_style(spinner_style.clone());
    pod_loader.enable_steady_tick(std::time::Duration::from_millis(80));
    pod_loader.set_prefix("[1/?]");
    let issuer_loader = m.add(ProgressBar::new(step));
    issuer_loader.set_style(spinner_style.clone());
    issuer_loader.enable_steady_tick(std::time::Duration::from_millis(80));
    issuer_loader.set_prefix("[2/?]");
    let ingress_loader = m.add(ProgressBar::new(step));
    ingress_loader.set_style(spinner_style.clone());
    ingress_loader.enable_steady_tick(std::time::Duration::from_millis(80));
    ingress_loader.set_prefix("[3/?]");
    let service_loader = m.add(ProgressBar::new(step));
    service_loader.set_style(spinner_style);
    service_loader.enable_steady_tick(std::time::Duration::from_millis(80));
    service_loader.set_prefix("[4/?]");

    pod_loader.set_message("Setting up pod ...");
    issuer_loader.set_message("Setting up issuer ...");
    ingress_loader.set_message("Setting up ingress ...");
    service_loader.set_message("Setting up service ...");

    (pod_loader, issuer_loader, ingress_loader, service_loader)
}<|MERGE_RESOLUTION|>--- conflicted
+++ resolved
@@ -1,17 +1,13 @@
 use crate::{
-<<<<<<< HEAD
     commands::{
         application::{ApplicationNamespace, ApplicationVersion},
         deployment::{DeploymentNamespace, DeploymentVersion},
         Context,
     },
     error::{APIError, ApplicationInstanceError, CliError},
-    graphql::{QueryClient, QueryClientBuilder},
+    graphql::QueryClient,
     loader::new_spinner_progress_bar,
     output::colored_println,
-=======
-    commands::Context, error::CliError, graphql::QueryClient, loader::new_spinner_progress_bar,
->>>>>>> 3d7aaca6
 };
 use dialoguer::{theme::ColorfulTheme, Select};
 use indicatif::{MultiProgress, ProgressBar, ProgressStyle};
@@ -45,8 +41,8 @@
         ProgressStyle::with_template("{prefix:.bold.dim} {spinner} {wide_msg}").unwrap();
 
     // SAFETY: This is safe to unwrap because we know that `application` is not None.
-    let current_application = context.state.application.unwrap();
-    colored_println!("Current application: {current_application}\n");
+    let application = context.state.application.clone().unwrap();
+    colored_println!("Current application: {application}\n");
 
     let mut namespace: String = match namespace_arg {
         Some(namespace) => namespace.to_string(),
@@ -95,18 +91,11 @@
 
     let mut client = QueryClient::from_default_config()?;
 
-<<<<<<< HEAD
-    // Check for permission:
-    if !has_permission(&client, &current_application, &namespace, &version).await? {
-=======
-    let application = context.state.application.unwrap();
-
     if !has_permission(&mut client, &application, &namespace, &version)
         .await
         .unwrap()
     {
-        progress_bar.finish_and_clear();
->>>>>>> 3d7aaca6
+        check_permission_progress_bar.finish_and_clear();
         eprintln!("You don't have permission to connect to this instance.");
         eprintln!("Please check with your team manager to get approval first.");
 
@@ -124,7 +113,7 @@
         version.bright_green()
     ));
 
-    let k8s_pods = get_ready_k8s_pods(&client, &current_application, &namespace, &version).await?;
+    let k8s_pods = get_ready_k8s_pods(&mut client, &application, &namespace, &version).await?;
 
     debug!("Found {} pods", k8s_pods.len());
     if k8s_pods.is_empty() {
@@ -157,8 +146,8 @@
     preparing_progress_bar.set_message("Preparing your remote instance...");
 
     cleanup_previous_livebook_instance(
-        &client,
-        &current_application,
+        &mut client,
+        &application,
         &namespace,
         &version,
         preparing_progress_bar.clone(),
@@ -168,13 +157,7 @@
     debug!("Deploying a new livebook instance.");
 
     let new_instance = client
-        .deploy_livebook(
-            &current_application,
-            &namespace,
-            &version,
-            &instance_name,
-            8080,
-        )
+        .deploy_livebook(&application, &namespace, &version, &instance_name, 8080)
         .await?
         .data
         .unwrap()
@@ -198,7 +181,7 @@
         for i in 0..MAX_CHECKING_RETRY {
             sleep(std::time::Duration::from_secs(RETRY_WAIT_TIME_IN_SEC)).await;
             let livebook_resource = client
-                .livebook_resource(&current_application, &namespace, &version)
+                .livebook_resource(&application, &namespace, &version)
                 .await?
                 .data
                 .unwrap()
@@ -270,14 +253,8 @@
             let destroy_progress_bar = new_spinner_progress_bar();
             destroy_progress_bar.set_message("Destroying the livebook instances...");
             let _destroyed = client
-<<<<<<< HEAD
-                .destroy_livebook(&current_application, &namespace, &version)
-                .await
-                .unwrap();
-=======
                 .destroy_livebook(&application, &namespace, &version)
                 .await?;
->>>>>>> 3d7aaca6
             destroy_progress_bar.finish_and_clear();
             eprintln!("The session has been terminated.");
             return Ok(false);
@@ -307,7 +284,7 @@
         exiting_progress_bar.set_message("You're exiting from your remote session. Cleaning up...");
 
         let _destroyed = client
-            .destroy_livebook(&current_application, &namespace, &version)
+            .destroy_livebook(&application, &namespace, &version)
             .await
             .map_err(|err| {
                 eprintln!("Failed to destroy the livebook instance.");
@@ -322,7 +299,7 @@
 }
 
 async fn cleanup_previous_livebook_instance(
-    client: &QueryClient,
+    client: &mut QueryClient,
     application: &str,
     namespace: &str,
     version: &str,
@@ -343,7 +320,7 @@
 
         debug!("Destroying the existing livebook instance.");
         match client
-            .destroy_livebook(application, namespace, version)
+            .destroy_livebook(&application, &namespace, &version)
             .await
         {
             Ok(_) => {}
@@ -380,13 +357,8 @@
     Ok(())
 }
 
-<<<<<<< HEAD
 async fn get_ready_k8s_pods(
-    client: &QueryClient,
-=======
-async fn has_permission(
     client: &mut QueryClient,
->>>>>>> 3d7aaca6
     application: &str,
     namespace: &str,
     version: &str,
@@ -457,7 +429,7 @@
 }
 
 async fn has_permission(
-    client: &QueryClient,
+    client: &mut QueryClient,
     application: &str,
     namespace: &str,
     version: &str,
