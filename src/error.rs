--- conflicted
+++ resolved
@@ -23,23 +23,8 @@
     DeploymentError(#[from] DeploymentError),
     #[error(transparent)]
     VaultError(#[from] VaultError),
-<<<<<<< HEAD
-=======
     #[error(transparent)]
     DevConfigError(#[from] DevConfigError),
-}
-
-#[derive(Debug, ThisError)]
-pub enum VaultError {
-    #[error(transparent)]
-    ReqwestError(#[from] reqwest::Error),
-    #[error("API Response Error: {message}")]
-    ResponseError { code: String, message: String },
-    #[error("Invalid credentials. Please try again.")]
-    AuthenticationFailed,
-    #[error("You are un-initialised.")]
-    UnInitialised,
->>>>>>> c0352259
     #[error(transparent)]
     GCloudError(#[from] GCloudError),
 }
