use owo_colors::OwoColorize;
use thiserror::Error as ThisError;

#[derive(Debug, ThisError)]
pub enum CliError {
    #[error(transparent)]
    APIError(#[from] APIError),
    #[error(transparent)]
    Io(#[from] ::std::io::Error),
    #[error(transparent)]
    Base64(#[from] base64::DecodeError),
    #[error("Error parsing \"{value}\"")]
    ChronoParseError {
        value: String,
        #[source]
        source: chrono::ParseError,
    },
    #[error("Invalid input: \"{value}\"")]
    InvalidInput { value: String },
    #[error(transparent)]
    ParseIntError(#[from] std::num::ParseIntError),
    #[error(transparent)]
    ConfigError(#[from] ConfigError),
    #[error("Failed to discover OpenID Provider")]
    OpenIDDiscoveryError,
    #[error("You are un-authenticated.")]
    UnAuthenticated,
    #[error("You are un-initialised.")]
    UnInitialised,
    #[error(transparent)]
    AuthError(#[from] AuthError),
    #[error(transparent)]
    DeploymentError(#[from] DeploymentError),
    #[error(transparent)]
    VaultError(#[from] VaultError),
    #[error(transparent)]
    DevConfigError(#[from] DevConfigError),
    #[error(transparent)]
    GCloudError(#[from] GCloudError),
}

#[derive(Debug, ThisError)]
pub enum AuthError {
    #[error("Refresh token expired: {message}")]
    RefreshTokenExpired { message: String },
    #[error("OpenID Connect Error: {message}")]
    OpenIDConnectError { message: String },
    #[error("Failed to discover OpenID Provider")]
    OpenIDDiscoveryError,
}

#[derive(Debug, ThisError)]
pub enum APIError {
    #[error(transparent)]
    ReqwestError(#[from] reqwest::Error),
    #[error("API Response Error: {message}")]
    ResponseError { code: String, message: String },
    #[error("API Error: You are un-authenticated.")]
    UnAuthenticated,
    #[error("API Error: You are un-authorized.")]
    UnAuthorized,
    #[error("The selected build number is the same as the current deployed version. So there is no changelog.")]
    ChangelogComparingSameBuild,
    #[error("API Error: Request to {domain} timed out.")]
    Timeout { domain: String },
    #[error(transparent)]
    WebsocketError(#[from] async_tungstenite::tungstenite::Error),
    #[error(transparent)]
    GraphqlWSError(#[from] graphql_ws_client::Error),
}

#[derive(Debug, ThisError)]
pub enum DevConfigError {
    #[error("No config files found!")]
    ConfigNotFound,
    #[error("No dev secret config files found!")]
    ConfigSecretNotFound,
    // Invalid secret path in the annotation in config file:
    #[error("Invalid secret path in the config file")]
    InvalidSecretPath {
        config_path: String,
        annotation: String,
    },
}

#[derive(Debug, ThisError)]
pub enum ConfigError {
    #[error("Config file not found at \"{path}\".")]
    NotFound {
        path: &'static str,
        #[source]
        source: ::std::io::Error,
    },
    #[error("Permission denied: \"{path}\".")]
    PermissionDenied {
        path: &'static str,
        #[source]
        source: ::std::io::Error,
    },
    #[error("Bad TOML data.")]
    BadTomlData(#[source] toml::de::Error),
    #[error("Failed to serialize configuration data into TOML.")]
    SerializeTomlError(#[source] toml::ser::Error),
    #[error(transparent)]
    Io(#[from] ::std::io::Error),
}

#[derive(Debug, ThisError)]
pub enum DeploymentError {
    #[error("\"{namespace}\" namespace is not available in \"{application}\" application.")]
    NamespaceNotAvailable {
        namespace: String,
        application: String,
    },
    #[error("\"{version}\" version is not available in \"{application}\" application under \"{namespace}\" namespace.")]
    VersionNotAvailable {
        namespace: String,
        version: String,
        application: String,
    },
}

// Vault Service Error
#[derive(Debug, ThisError)]
pub enum VaultError {
    #[error(transparent)]
    ReqwestError(#[from] reqwest::Error),
    #[error("API Response Error: {message}")]
    ResponseError { code: String, message: String },
    #[error("Invalid credentials. Please try again.")]
    AuthenticationFailed,
    #[error("You are un-initialised.")]
    UnInitialised,
    #[error(transparent)]
    Io(#[from] ::std::io::Error),
    #[error("Secret not found.")]
    SecretNotFound,
    #[error("API token not found.")]
    ApiTokenNotFound,
    #[error("Invalid API token.")]
    ApiTokenInvalid,
    #[error("Permission denied.")]
    PermissionDenied,
    #[error(transparent)]
    ConfigError(#[from] ConfigError),
}

// GCloud Service Error
#[derive(Debug, ThisError)]
pub enum GCloudError {
    #[error(transparent)]
    Io(#[from] ::std::io::Error),
    #[error(transparent)]
    GoogleLogging2Error(#[from] google_logging2::Error),
}

impl CliError {
    /// Try to second-guess what the user was trying to do, depending on what
    /// went wrong.
    pub fn suggestion(&self) -> Option<String> {
        match self {
            CliError::UnAuthenticated => Some(String::from(
                "Your access token is invalid. Run \"wukong login\" to authenticate with your okta account.",
            )),
            CliError::UnInitialised => Some(String::from(
                "Run \"wukong init\" to initialise Wukong's configuration before running other commands.",
            )),
            CliError::ConfigError(error) => match error {
                ConfigError::NotFound { .. } => Some(String::from(
                    "Run \"wukong init\" to initialise Wukong's configuration.",
                )),
                ConfigError::PermissionDenied { path, .. } => Some(format!(
                    "Run \"chmod +rw {path}\" to provide read and write permissions."
                )),
                ConfigError::BadTomlData(_) => Some(
                    "Check if your config.toml file is in valid TOML format.\nThis usually happen when the config file is accidentally modified or there is a breaking change to the cli config in the new version.\nYou may want to run \"wukong init\" to re-initialise configuration again.".to_string()
                ),
                _ => None,
            },
            CliError::APIError(error) => match error {
                APIError::ResponseError { code, .. } if code == "unable_to_get_pipeline" => Some(
                    String::from("Please check your pipeline's name. It could be invalid."),
                ),
                APIError::ResponseError { code, .. } if code == "unable_to_get_pipelines" => Some(
                    String::from("Please check your application's name. It could be invalid."),
                ),
                APIError::ResponseError { code, .. } if code == "application_not_found" => Some(
                    String::from("Please check your repo url. It's unrecognized by wukong."),
                ),
                APIError::ResponseError { code, .. } if code == "ci_status_application_not_found" => Some(format!(
        r#"You can follow these steps to remedy this error:  
    1. Confirm that you're in the correct working folder.
    2. If you're not, consider moving to the right location and run {} command again.
If none of the above steps work for you, please contact the following people on Slack for assistance: @alex.tuan / @jk-gan / @Fadhil"#,
        "wukong pipeline ci-status".yellow()
                )),
                APIError::UnAuthenticated => Some(
                    "Run \"wukong login\" to authenticate with your okta account.".to_string()
                ),
                APIError::UnAuthorized => Some(
                    "Your token might be invalid/expired. Run \"wukong login\" to authenticate with your okta account.".to_string()
                ),
                _ => None,
            },
            CliError::DevConfigError(error) => match error {
                DevConfigError::ConfigSecretNotFound=> Some(
                    "Run \"wukong config dev pull\" to pull the latest dev config.\n".to_string()
               ),
                DevConfigError::InvalidSecretPath { config_path, annotation } => Some(format!(
                    "Please check the {annotation} in the config file: {config_path}"
                )),
                _ => None,
            },
<<<<<<< HEAD
            CliError::AuthError(AuthError::RefreshTokenExpired { .. }) => Some("Your refresh token is expired. Run \"wukong login\" to authenticate again.".to_string()),
=======
            CliError::VaultError(VaultError::ConfigError(error)) => match error {
                    ConfigError::NotFound { .. } => Some(String::from(
                        "Run \"wukong init\" to initialise Wukong's configuration.",
                    )),
                    ConfigError::PermissionDenied { path, .. } => Some(format!(
                        "Run \"chmod +rw {path}\" to provide read and write permissions."
                    )),
                    ConfigError::BadTomlData(_) => Some(
                        "Check if your config.toml file is in valid TOML format.\nThis usually happen when the config file is accidentally modified or there is a breaking change to the cli config in the new version.\nYou may want to run \"wukong init\" to re-initialise configuration again.".to_string()
                    ),
                    _ => None,
                },
>>>>>>> efa7c375
            _ => None,
        }
    }
}<|MERGE_RESOLUTION|>--- conflicted
+++ resolved
@@ -211,9 +211,7 @@
                 )),
                 _ => None,
             },
-<<<<<<< HEAD
             CliError::AuthError(AuthError::RefreshTokenExpired { .. }) => Some("Your refresh token is expired. Run \"wukong login\" to authenticate again.".to_string()),
-=======
             CliError::VaultError(VaultError::ConfigError(error)) => match error {
                     ConfigError::NotFound { .. } => Some(String::from(
                         "Run \"wukong init\" to initialise Wukong's configuration.",
@@ -226,7 +224,6 @@
                     ),
                     _ => None,
                 },
->>>>>>> efa7c375
             _ => None,
         }
     }
