--- conflicted
+++ resolved
@@ -31,104 +31,4 @@
             process::exit(0);
         }
     }
-<<<<<<< HEAD
-=======
-}
-
-async fn run() -> Result<bool, CliError> {
-    let config_file = CONFIG_FILE
-        .as_ref()
-        .expect("Unable to identify user's home directory");
-    let app = App::new(config_file)?;
-
-    let mut context = GlobalContext::default();
-    let mut existing_config = None;
-
-    logger::Builder::new()
-        .with_max_level(app.cli.verbose.log_level_filter())
-        .init();
-
-    match app.config {
-        app::ConfigState::InitialisedAndAuthenticated(ref config) => {
-            // SAFETY: the config state is authenticated so the auth must not be None here
-            let auth_config = &config.auth.as_ref().unwrap();
-
-            // check access token expiry
-            let local: DateTime<Local> = Local::now();
-            let expiry = DateTime::parse_from_rfc3339(&auth_config.expiry_time)
-                .unwrap()
-                .with_timezone(&Local);
-
-            if local >= expiry {
-                let new_tokens =
-                    refresh_tokens(&RefreshToken::new(auth_config.refresh_token.clone())).await?;
-
-                let mut updated_config = config.clone();
-                updated_config.auth = Some(AuthConfig {
-                    account: auth_config.account.clone(),
-                    subject: auth_config.subject.clone(),
-                    id_token: new_tokens.id_token.clone(),
-                    access_token: new_tokens.access_token.clone(),
-                    expiry_time: new_tokens.expiry_time,
-                    refresh_token: new_tokens.refresh_token,
-                });
-
-                updated_config
-                    .save(config_file)
-                    .expect("The token is refreshed but the new config can't be saved.");
-                context.application = Some(updated_config.core.application.clone());
-                context.sub = Some(auth_config.subject.clone());
-                context.account = Some(auth_config.account.clone());
-                context.id_token = Some(new_tokens.id_token);
-                context.access_token = Some(new_tokens.access_token);
-
-                existing_config = Some(updated_config);
-            } else {
-                context.application = Some(config.core.application.clone());
-                context.account = Some(auth_config.account.clone());
-                context.sub = Some(auth_config.subject.clone());
-                context.access_token = Some(auth_config.access_token.clone());
-                context.id_token = Some(auth_config.id_token.clone());
-
-                existing_config = Some(config.clone());
-            }
-        }
-        app::ConfigState::InitialisedButUnAuthenticated(ref config) => {
-            context.application = Some(config.core.application.clone());
-            existing_config = Some(config.clone());
-        }
-        app::ConfigState::Uninitialised => {}
-    };
-
-    // overwritten by --application flag
-    if let Some(ref application) = app.cli.application {
-        context.application = Some(application.clone());
-    }
-
-    debug!("current cli version: {}", crate_version!());
-    debug!("current application: {:?}", &context.application);
-    debug!(
-        "current API URL: {:?}",
-        match &app.config {
-            ConfigState::InitialisedButUnAuthenticated(config)
-            | ConfigState::InitialisedAndAuthenticated(config) => Some(&config.core.wukong_api_url),
-            ConfigState::Uninitialised => None,
-        }
-    );
-    debug!("current calling user: {:?}", &context.account);
-
-    match app.cli.command_group {
-        CommandGroup::Pipeline(pipeline) => {
-            must_init_and_login!(app.config, pipeline.handle_command(context).await)
-        }
-        CommandGroup::Config(config) => must_init!(app.config, config.handle_command(context)),
-        CommandGroup::Login => must_init!(app.config, handle_login(context).await),
-        CommandGroup::Init => handle_init(context, existing_config).await,
-        CommandGroup::Completion { shell } => handle_completion(context, shell),
-        CommandGroup::Deployment(deployment) => {
-            must_init_and_login!(app.config, deployment.handle_command(context).await)
-        }
-        CommandGroup::Application(application) => application.handle_command(context).await,
-    }
->>>>>>> aee81ac7
 }