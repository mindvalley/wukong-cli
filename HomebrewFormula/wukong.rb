--- conflicted
+++ resolved
@@ -8,37 +8,19 @@
 
   on_macos do
     on_arm do
-<<<<<<< HEAD
       url "https://github.com/mindvalley/wukong-cli/releases/download/#{version}/wukong-v#{version}-macOS-arm.tar.gz"
-      sha256 "76c2c8697361aac1811545ac71d7055895cdc611eecef98202ed0a2d14878ef7"
+      sha256 "345bb2561d0f8ff723c17df109784b7c41e24c419953b24ecc895afa340f6772"
     end
 
     on_intel do
       url "https://github.com/mindvalley/wukong-cli/releases/download/#{version}/wukong-v#{version}-macOS-x86.tar.gz"
-      sha256 "eb4879a1f614b5cea6e7c1cbf6eaeff16a6d7603e0500038ab2d7f47bddda9ab"
-=======
-      url "https://github.com/mindvalley/wukong-cli/releases/download/#{version}/wukong-v#{version}-macOS-arm.tar.gz", 
-        :using => GitHubPrivateRepositoryReleaseDownloadStrategy
-      sha256 "345bb2561d0f8ff723c17df109784b7c41e24c419953b24ecc895afa340f6772"
-    end
-
-    on_intel do
-      url "https://github.com/mindvalley/wukong-cli/releases/download/#{version}/wukong-v#{version}-macOS-x86.tar.gz",
-        :using => GitHubPrivateRepositoryReleaseDownloadStrategy
       sha256 "70b34eb87181181592ee5bdc61bd6712ac11206ca25da743b29499ed1ba70751"
->>>>>>> 86051e5d
     end
   end
 
   on_linux do
-<<<<<<< HEAD
     url "https://github.com/mindvalley/wukong-cli/releases/download/#{version}/wukong-v#{version}-linux-x86.tar.gz"
-    sha256 "3a79fb67d26104c817a1f8fb17a30ad37fa5d98d448e1ebf1ee8afa76b0ae067"
-=======
-    url "https://github.com/mindvalley/wukong-cli/releases/download/#{version}/wukong-v#{version}-linux-x86.tar.gz",
-        :using => GitHubPrivateRepositoryReleaseDownloadStrategy
     sha256 "e2063ed35b5e804e3cbef81795043c139ef8d34bdd82d164f34b8b3cafc0f214"
->>>>>>> 86051e5d
   end
 
 
